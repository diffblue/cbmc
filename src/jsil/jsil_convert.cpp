/*******************************************************************\

Module: Jsil Language Conversion

Author: Michael Tautschnig, tautschn@amazon.com

\*******************************************************************/

/// \file
/// Jsil Language Conversion

#include "jsil_convert.h"

#include <util/message.h>
#include <util/symbol_table.h>

#include "jsil_parse_tree.h"

class jsil_convertt:public messaget
{
public:
  jsil_convertt(
    symbol_tablet &_symbol_table,
    message_handlert &_message_handler):
    messaget(_message_handler),
    symbol_table(_symbol_table)
  {
  }

  bool operator()(const jsil_parse_treet &parse_tree);

protected:
  symbol_tablet &symbol_table;

  bool convert_code(const symbolt &symbol, codet &code);
};

bool jsil_convertt::operator()(const jsil_parse_treet &parse_tree)
{
  for(jsil_parse_treet::itemst::const_iterator
      it=parse_tree.items.begin();
      it!=parse_tree.items.end();
      ++it)
  {
    symbolt new_symbol;
    it->to_symbol(new_symbol);

    if(convert_code(new_symbol, to_code(new_symbol.value)))
      return true;

<<<<<<< HEAD
    symbol_tablet::opt_const_symbol_reft maybe_symbol=
      symbol_table.lookup(new_symbol.name);
    if(maybe_symbol)
=======
    if(const auto maybe_symbol=symbol_table.lookup(new_symbol.name))
>>>>>>> 9e051771
    {
      const symbolt &s=*maybe_symbol;
      if(s.value.id()=="no-body-just-yet")
      {
        symbol_table.remove(s.name);
      }
    }
    if(symbol_table.add(new_symbol))
    {
      error() << "duplicate symbol " << new_symbol.name << eom;
      throw 0;
    }
  }

  return false;
}

bool jsil_convertt::convert_code(const symbolt &symbol, codet &code)
{
  if(code.get_statement()==ID_block)
  {
    Forall_operands(it, code)
      if(convert_code(symbol, to_code(*it)))
        return true;
  }
  else if(code.get_statement()==ID_assign)
  {
    code_assignt &a=to_code_assign(code);

    if(a.rhs().id()==ID_with)
    {
      exprt to_try=a.rhs().op0();
      codet t(code_assignt(a.lhs(), to_try));
      if(convert_code(symbol, t))
        return true;

      irep_idt c_target=
        to_symbol_expr(a.rhs().op1()).get_identifier();
      code_gotot g(c_target);

      code_try_catcht t_c;
      t_c.try_code().swap(t);
      // Adding empty symbol to catch decl
      code_declt d(symbol_exprt("decl_symbol"));
      t_c.add_catch(d, g);
      t_c.add_source_location()=code.source_location();

      code.swap(t_c);
    }
    else if(a.rhs().id()==ID_side_effect &&
            to_side_effect_expr(a.rhs()).get_statement()== ID_function_call)
    {
      side_effect_expr_function_callt f_expr=
        to_side_effect_expr_function_call(a.rhs());

      code_function_callt f;
      f.lhs().swap(a.lhs());
      f.function().swap(f_expr.function());
      f.arguments().swap(f_expr.arguments());
      f.add_source_location()=code.source_location();

      code.swap(f);
    }
  }

  return false;
}

bool jsil_convert(
  const jsil_parse_treet &parse_tree,
  symbol_tablet &symbol_table,
  message_handlert &message_handler)
{
  jsil_convertt jsil_convert(symbol_table, message_handler);

  try
  {
    return jsil_convert(parse_tree);
  }

  catch(int)
  {
  }

  catch(const char *e)
  {
    jsil_convert.error() << e << messaget::eom;
  }

  catch(const std::string &e)
  {
    jsil_convert.error() << e << messaget::eom;
  }

  return true;
}<|MERGE_RESOLUTION|>--- conflicted
+++ resolved
@@ -48,13 +48,7 @@
     if(convert_code(new_symbol, to_code(new_symbol.value)))
       return true;
 
-<<<<<<< HEAD
-    symbol_tablet::opt_const_symbol_reft maybe_symbol=
-      symbol_table.lookup(new_symbol.name);
-    if(maybe_symbol)
-=======
     if(const auto maybe_symbol=symbol_table.lookup(new_symbol.name))
->>>>>>> 9e051771
     {
       const symbolt &s=*maybe_symbol;
       if(s.value.id()=="no-body-just-yet")
