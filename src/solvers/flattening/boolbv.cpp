--- conflicted
+++ resolved
@@ -334,15 +334,8 @@
   }
   else if(expr.id()==ID_function_application)
   {
-<<<<<<< HEAD
     return convert_function_application(to_function_application_expr(expr), bv);
-=======
-    // record
-    functions.record(to_function_application_expr(expr));
-
-    // make it free bits
     return prop.new_variables(boolbv_width(expr.type()));
->>>>>>> 260b11f3
   }
   else if(expr.id()==ID_reduction_or  || expr.id()==ID_reduction_and  ||
           expr.id()==ID_reduction_nor || expr.id()==ID_reduction_nand ||
