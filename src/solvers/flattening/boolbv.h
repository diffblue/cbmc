--- conflicted
+++ resolved
@@ -129,49 +129,6 @@
   virtual literalt convert_ieee_float_rel(const exprt &expr);
   virtual literalt convert_quantifier(const exprt &expr);
 
-<<<<<<< HEAD
-  virtual void convert_index(const exprt &array, const mp_integer &index, bvt &bv);
-  virtual void convert_index(const index_exprt &expr, bvt &bv);
-  virtual void convert_byte_extract(const byte_extract_exprt &expr, bvt &bv);
-  virtual void convert_byte_update(const byte_update_exprt &expr, bvt &bv);
-  virtual void convert_constraint_select_one(const exprt &expr, bvt &bv);
-  virtual void convert_if(const if_exprt &expr, bvt &bv);
-  virtual void convert_struct(const struct_exprt &expr, bvt &bv);
-  virtual void convert_array(const exprt &expr, bvt &bv);
-  virtual void convert_vector(const exprt &expr, bvt &bv);
-  virtual void convert_complex(const exprt &expr, bvt &bv);
-  virtual void convert_complex_real(const exprt &expr, bvt &bv);
-  virtual void convert_complex_imag(const exprt &expr, bvt &bv);
-  virtual void convert_lambda(const exprt &expr, bvt &bv);
-  virtual void convert_array_of(const array_of_exprt &expr, bvt &bv);
-  virtual void convert_union(const union_exprt &expr, bvt &bv);
-  virtual void convert_typecast(const typecast_exprt &expr, bvt &bv);
-  virtual void convert_add_sub(const exprt &expr, bvt &bv);
-  virtual void convert_mult(const exprt &expr, bvt &bv);
-  virtual void convert_div(const div_exprt &expr, bvt &bv);
-  virtual void convert_mod(const mod_exprt &expr, bvt &bv);
-  virtual void convert_floatbv_op(const exprt &expr, bvt &bv);
-  virtual void convert_floatbv_typecast(const floatbv_typecast_exprt &expr, bvt &bv);
-  virtual void convert_member(const member_exprt &expr, bvt &bv);
-  virtual void convert_with(const exprt &expr, bvt &bv);
-  virtual void convert_update(const exprt &expr, bvt &bv);
-  virtual void convert_case(const exprt &expr, bvt &bv);
-  virtual void convert_cond(const exprt &expr, bvt &bv);
-  virtual void convert_shift(const binary_exprt &expr, bvt &bv);
-  virtual void convert_bitwise(const exprt &expr, bvt &bv);
-  virtual void convert_unary_minus(const unary_exprt &expr, bvt &bv);
-  virtual void convert_abs(const exprt &expr, bvt &bv);
-  virtual void convert_concatenation(const exprt &expr, bvt &bv);
-  virtual void convert_replication(const replication_exprt &expr, bvt &bv);
-  virtual void convert_bv_literals(const exprt &expr, bvt &bv);
-  virtual void convert_constant(const constant_exprt &expr, bvt &bv);
-  virtual void convert_extractbits(const extractbits_exprt &expr, bvt &bv);
-  virtual void convert_symbol(const exprt &expr, bvt &bv);
-  virtual void convert_reduction(const unary_exprt &expr, bvt &bv);
-  virtual void convert_not(const not_exprt &expr, bvt &bv);
-  virtual void convert_power(const binary_exprt &expr, bvt &bv);
-  virtual void convert_function_application(const function_application_exprt &expr, bvt &bv);
-=======
   virtual bvt convert_index(const exprt &array, const mp_integer &index);
   virtual bvt convert_index(const index_exprt &expr);
   virtual bvt convert_byte_extract(const byte_extract_exprt &expr);
@@ -212,7 +169,7 @@
   virtual bvt convert_bv_reduction(const unary_exprt &expr);
   virtual bvt convert_not(const not_exprt &expr);
   virtual bvt convert_power(const binary_exprt &expr);
->>>>>>> 260b11f3
+  virtual void convert_function_application(const function_application_exprt &expr, bvt &bv);
 
   virtual void make_bv_expr(const typet &type, const bvt &bv, exprt &dest);
   virtual void make_free_bv_expr(const typet &type, exprt &dest);
