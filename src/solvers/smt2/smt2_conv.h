/*******************************************************************\

Module:

Author: Daniel Kroening, kroening@kroening.com

\*******************************************************************/

#ifndef CPROVER_SOLVER_SMT2_CONV_H
#define CPROVER_SOLVER_SMT2_CONV_H

#include <sstream>
#include <set>

#include <util/hash_cont.h>
#include <util/std_expr.h>
#include <util/byte_operators.h>

#include <solvers/prop/prop_conv.h>
#include <solvers/flattening/boolbv_width.h>
#include <solvers/flattening/pointer_logic.h>

class typecast_exprt;
class constant_exprt;
class index_exprt;
class member_exprt;

class smt2_convt:public prop_convt
{
public:
  typedef enum { GENERIC, BOOLECTOR, CVC3, CVC4, MATHSAT, OPENSMT, YICES, Z3 } solvert;

  smt2_convt(
    const namespacet &_ns,
    const std::string &_benchmark,
    const std::string &_notes,
    const std::string &_logic,
    solvert _solver,
    std::ostream &_out):
    prop_convt(_ns),
    use_FPA_theory(false),
    use_datatypes(false),
    use_array_of_bool(false),
    emit_set_logic(true),
    strings_mode(STRINGS_OFF),
    out(_out),
    benchmark(_benchmark),
    notes(_notes),
    logic(_logic),
    solver(_solver),
    boolbv_width(_ns),
    let_id_count(0),
    pointer_logic(_ns),
    no_boolean_variables(0)
  {
    // We set some defaults differently
    // for some solvers.

    switch(solver)
    {
    case GENERIC:
      break;

    case BOOLECTOR:
      break;

    case CVC3:
      break;

    case CVC4:
      strings_mode = STRINGS_SMTLIB;
      logic = "ALL_SUPPORTED";
      break;

    case MATHSAT:
      break;

    case OPENSMT:
      break;

    case YICES:
      break;

    case Z3:
      use_array_of_bool=true;
      emit_set_logic=false;
      use_datatypes=true;
      strings_mode = STRINGS_QARRAY;
      break;
    }

    string_literal_func = "__CPROVER_uninterpreted_string_literal";
    char_literal_func = "__CPROVER_uninterpreted_char_literal";
    string_length_func = "__CPROVER_uninterpreted_strlen";
    string_equal_func = "__CPROVER_uninterpreted_string_equal";
    string_char_at_func = "__CPROVER_uninterpreted_char_at";
    string_concat_func = "__CPROVER_uninterpreted_strcat";
    string_substring_func = "__CPROVER_uninterpreted_substring";
    string_is_prefix_func = "__CPROVER_uninterpreted_strprefixof";
    string_is_suffix_func = "__CPROVER_uninterpreted_strsuffixof";
    string_char_set_func = "__CPROVER_uninterpreted_char_set";
    string_length_width = 32; // TODO! 

    write_header();
  }

  virtual ~smt2_convt() { }
  virtual resultt dec_solve();

  bool use_FPA_theory;
  bool use_datatypes;
  bool use_array_of_bool;
  bool emit_set_logic;
  enum strings_modet { STRINGS_OFF, STRINGS_SMTLIB, STRINGS_QARRAY };
  strings_modet strings_mode;

  // overloading interfaces
  virtual literalt convert(const exprt &expr);
  virtual void set_frozen(literalt a) { /* not needed */ }
  virtual void set_to(const exprt &expr, bool value);
  virtual exprt get(const exprt &expr) const;
  virtual std::string decision_procedure_text() const { return "SMT2"; }
  virtual void print_assignment(std::ostream &out) const;
  virtual tvt l_get(literalt l) const;
  virtual void set_assumptions(const bvt &bv) { assumptions=bv; }

  // new stuff
  void convert_expr(const exprt &);
  void convert_type(const typet &);
  void convert_literal(const literalt);

protected:
  std::ostream &out;
  std::string benchmark, notes, logic;
  solvert solver;

  bvt assumptions;
  boolbv_widtht boolbv_width;

  void write_header();
  void write_footer(std::ostream &);

  // tweaks for arrays
  bool use_array_theory(const exprt &);
  void flatten_array(const exprt &);
  void unflatten_array(const exprt &);

  // specific expressions go here
  void convert_byte_update(const byte_update_exprt &expr);
  void convert_byte_extract(const byte_extract_exprt &expr);
  void convert_typecast(const typecast_exprt &expr);
  void convert_floatbv_typecast(const floatbv_typecast_exprt &expr);
  void convert_struct(const struct_exprt &expr);
  void convert_union(const union_exprt &expr);
  void convert_constant(const constant_exprt &expr);
  void convert_relation(const exprt &expr);
  void convert_is_dynamic_object(const exprt &expr);
  void convert_plus(const plus_exprt &expr);
  void convert_minus(const minus_exprt &expr);
  void convert_div(const div_exprt &expr);
  void convert_mult(const mult_exprt &expr);
  void convert_rounding_mode_FPA(const exprt &expr);
  void convert_floatbv_plus(const ieee_float_op_exprt &expr);
  void convert_floatbv_minus(const ieee_float_op_exprt &expr);
  void convert_floatbv_div(const ieee_float_op_exprt &expr);
  void convert_floatbv_mult(const ieee_float_op_exprt &expr);
  void convert_mod(const mod_exprt &expr);
  void convert_index(const index_exprt &expr);
  void convert_member(const member_exprt &expr);
  void convert_overflow(const exprt &expr);
  void convert_with(const with_exprt &expr);
  void convert_update(const exprt &expr);
<<<<<<< HEAD
  void convert_uninterpreted_function(const exprt &expr);
  
=======

>>>>>>> 4e856063
  std::string convert_identifier(const irep_idt &identifier);

  // introduces a let-expression for operands
  exprt convert_operands(const exprt &);

  // auxiliary methods
  void find_symbols(const exprt &expr);
  void find_symbols(const typet &type);
  void find_symbols_rec(const typet &type, std::set<irep_idt> &recstack);

  // letification
  typedef std::pair<unsigned, symbol_exprt> let_count_id;
  typedef hash_map_cont<exprt, let_count_id, irep_hash> seen_expressionst;
  unsigned let_id_count;
  const static unsigned LET_COUNT = 2;

  class let_visitort : public expr_visitort
  {
    const seen_expressionst &let_map;

  public:
    let_visitort(const seen_expressionst &map):let_map(map) { }

    void operator()(exprt &expr)
    {
      seen_expressionst::const_iterator it = let_map.find(expr);
      if (it != let_map.end() &&
          it->second.first >= LET_COUNT)
      {
        symbol_exprt symb = it->second.second;
        expr = symb;
        return;
      }
    }
  };

  exprt letify(exprt &expr);
  exprt letify_rec(
    exprt &expr,
    std::vector<exprt>& let_order,
    const seen_expressionst& map,
    unsigned i);

  void collect_bindings(
    exprt &expr,
    seen_expressionst &map,
    std::vector<exprt> &let_order);

  exprt substitute_let(
    exprt &expr,
    const seen_expressionst &map);

  // Parsing solver responses
  constant_exprt parse_literal(const irept &, const typet &type);
  exprt parse_struct(const irept &s, const struct_typet &type);
  exprt parse_union(const irept &s, const union_typet &type);
  exprt parse_array(const irept &s, const array_typet &type);
  exprt parse_rec(const irept &s, const typet &type);

  // we use this to build a bit-vector encoding of the FPA theory
  void convert_floatbv(const exprt &expr);
  std::string type2id(const typet &) const;
  std::string floatbv_suffix(const exprt &) const;
  std::set<irep_idt> bvfp_set; // already converted

  class smt2_symbolt:public exprt
  {
  public:
    smt2_symbolt(const irep_idt &_identifier, const typet &_type):
      exprt(ID_smt2_symbol, _type)
    { set(ID_identifier, _identifier); }

    inline const irep_idt &get_identifier() const
    {
      return get(ID_identifier);
    }
  };

  inline const smt2_symbolt &to_smt2_symbol(const exprt &expr)
  {
    assert(expr.id()==ID_smt2_symbol && !expr.has_operands());
    return static_cast<const smt2_symbolt&>(expr);
  }

  // flattens any non-bitvector type into a bitvector,
  // e.g., booleans, vectors, structs, arrays but also
  // floats when using the FPA theory.
  // unflatten() does the opposite.
  typedef enum { BEGIN, END } wheret;
  void flatten2bv(const exprt &);
  void unflatten(wheret, const typet &, unsigned nesting=0);

  // pointers
  pointer_logict pointer_logic;
  void convert_address_of_rec(
    const exprt &expr, const pointer_typet &result_type);

  void define_object_size(const irep_idt &id, const exprt &expr);

  // keeps track of all non-Boolean symbols and their value
  struct identifiert
  {
    typet type;
    exprt value;

    identifiert()
    {
      type.make_nil();
      value.make_nil();
    }
  };

  typedef hash_map_cont<irep_idt, identifiert, irep_id_hash>
    identifier_mapt;

  identifier_mapt identifier_map;

  // for modeling structs as Z3 datatype, enabled when
  // use_datatype is set
  typedef std::map<typet, std::string> datatype_mapt;
  datatype_mapt datatype_map;

  // for replacing various defined expressions:
  //
  // ID_array_of
  // ID_array
  // ID_string_constant

  typedef std::map<exprt, irep_idt> defined_expressionst;
  defined_expressionst defined_expressions;

  defined_expressionst object_sizes;

  typedef std::set<std::string> smt2_identifierst;
  smt2_identifierst smt2_identifiers;

  // Boolean part
  unsigned no_boolean_variables;
  std::vector<bool> boolean_assignment;

  // string support
  irep_idt string_literal_func;
  irep_idt char_literal_func;
  irep_idt string_length_func;
  irep_idt string_equal_func;
  irep_idt string_char_at_func;
  irep_idt string_concat_func;
  irep_idt string_substring_func;
  irep_idt string_is_prefix_func;
  irep_idt string_is_suffix_func;
  irep_idt string_char_set_func;
  size_t string_length_width;
  
  bool is_string_type(const typet &type);
  bool is_char_type(const typet &type);
  void convert_string_equal(const function_application_exprt &f);
  void convert_string_length(const function_application_exprt &f);
  void convert_string_concat(const function_application_exprt &f);
  void convert_string_char_at(const function_application_exprt &f);
  void convert_string_substring(const function_application_exprt &f);
  void convert_string_is_prefix(const function_application_exprt &f);
  void convert_string_is_suffix(const function_application_exprt &f);

  void define_string_literal(const function_application_exprt &f);
  void define_char_literal(const function_application_exprt &f);
  void define_string_equal(const function_application_exprt &f);
  void define_string_concat(const function_application_exprt &f);
  void define_string_substring(const function_application_exprt &f);
  void define_string_is_prefix(const function_application_exprt &f);
  void define_string_is_suffix(const function_application_exprt &f);
  void define_string_char_set(const function_application_exprt &f);

  defined_expressionst string_lengths;
};

#endif<|MERGE_RESOLUTION|>--- conflicted
+++ resolved
@@ -42,7 +42,6 @@
     use_datatypes(false),
     use_array_of_bool(false),
     emit_set_logic(true),
-    strings_mode(STRINGS_OFF),
     out(_out),
     benchmark(_benchmark),
     notes(_notes),
@@ -68,8 +67,6 @@
       break;
 
     case CVC4:
-      strings_mode = STRINGS_SMTLIB;
-      logic = "ALL_SUPPORTED";
       break;
 
     case MATHSAT:
@@ -85,21 +82,8 @@
       use_array_of_bool=true;
       emit_set_logic=false;
       use_datatypes=true;
-      strings_mode = STRINGS_QARRAY;
-      break;
-    }
-
-    string_literal_func = "__CPROVER_uninterpreted_string_literal";
-    char_literal_func = "__CPROVER_uninterpreted_char_literal";
-    string_length_func = "__CPROVER_uninterpreted_strlen";
-    string_equal_func = "__CPROVER_uninterpreted_string_equal";
-    string_char_at_func = "__CPROVER_uninterpreted_char_at";
-    string_concat_func = "__CPROVER_uninterpreted_strcat";
-    string_substring_func = "__CPROVER_uninterpreted_substring";
-    string_is_prefix_func = "__CPROVER_uninterpreted_strprefixof";
-    string_is_suffix_func = "__CPROVER_uninterpreted_strsuffixof";
-    string_char_set_func = "__CPROVER_uninterpreted_char_set";
-    string_length_width = 32; // TODO! 
+      break;
+    }
 
     write_header();
   }
@@ -111,8 +95,6 @@
   bool use_datatypes;
   bool use_array_of_bool;
   bool emit_set_logic;
-  enum strings_modet { STRINGS_OFF, STRINGS_SMTLIB, STRINGS_QARRAY };
-  strings_modet strings_mode;
 
   // overloading interfaces
   virtual literalt convert(const exprt &expr);
@@ -170,12 +152,7 @@
   void convert_overflow(const exprt &expr);
   void convert_with(const with_exprt &expr);
   void convert_update(const exprt &expr);
-<<<<<<< HEAD
-  void convert_uninterpreted_function(const exprt &expr);
-  
-=======
-
->>>>>>> 4e856063
+
   std::string convert_identifier(const irep_idt &identifier);
 
   // introduces a let-expression for operands
@@ -315,40 +292,6 @@
   // Boolean part
   unsigned no_boolean_variables;
   std::vector<bool> boolean_assignment;
-
-  // string support
-  irep_idt string_literal_func;
-  irep_idt char_literal_func;
-  irep_idt string_length_func;
-  irep_idt string_equal_func;
-  irep_idt string_char_at_func;
-  irep_idt string_concat_func;
-  irep_idt string_substring_func;
-  irep_idt string_is_prefix_func;
-  irep_idt string_is_suffix_func;
-  irep_idt string_char_set_func;
-  size_t string_length_width;
-  
-  bool is_string_type(const typet &type);
-  bool is_char_type(const typet &type);
-  void convert_string_equal(const function_application_exprt &f);
-  void convert_string_length(const function_application_exprt &f);
-  void convert_string_concat(const function_application_exprt &f);
-  void convert_string_char_at(const function_application_exprt &f);
-  void convert_string_substring(const function_application_exprt &f);
-  void convert_string_is_prefix(const function_application_exprt &f);
-  void convert_string_is_suffix(const function_application_exprt &f);
-
-  void define_string_literal(const function_application_exprt &f);
-  void define_char_literal(const function_application_exprt &f);
-  void define_string_equal(const function_application_exprt &f);
-  void define_string_concat(const function_application_exprt &f);
-  void define_string_substring(const function_application_exprt &f);
-  void define_string_is_prefix(const function_application_exprt &f);
-  void define_string_is_suffix(const function_application_exprt &f);
-  void define_string_char_set(const function_application_exprt &f);
-
-  defined_expressionst string_lengths;
 };
 
 #endif