/*******************************************************************\

Module: Abstraction Refinement Loop

Author: Daniel Kroening, kroening@kroening.com

\*******************************************************************/

#ifndef CPROVER_SOLVER_BV_REFINEMENT_H
#define CPROVER_SOLVER_BV_REFINEMENT_H

#include <langapi/language_ui.h>

#include <solvers/flattening/bv_pointers.h>

#define MAX_STATE 10000

class bv_refinementt:public bv_pointerst
{
public:
  bv_refinementt(const namespacet &_ns, propt &_prop);
  ~bv_refinementt();

  virtual decision_proceduret::resultt dec_solve();

  virtual std::string decision_procedure_text() const
  { return "refinement loop with "+prop.solver_text(); }

  typedef bv_pointerst SUB;

  // maximal number of times we refine a formula node
  unsigned max_node_refinement;
  // enable/disable refinements
  bool do_array_refinement;
  bool do_arithmetic_refinement;

  using bv_pointerst::is_in_conflict;

  void set_ui(language_uit::uit _ui) { ui=_ui; }

protected:
  resultt prop_solve();

  // the list of operator approximations
  struct approximationt
  {
  public:
    explicit approximationt(std::size_t _id_nr):id_nr(_id_nr)
    {
    }

    exprt expr;
    std::size_t no_operands;

    bvt op0_bv, op1_bv, op2_bv, result_bv;
    mp_integer op0_value, op1_value, op2_value, result_value;

    bvt under_assumptions;
    bvt over_assumptions;

    // the kind of under- or over-approximation
    unsigned under_state, over_state;

    approximationt():under_state(0), over_state(0)
    {
    }

    std::string as_string() const;

    void add_over_assumption(literalt l);
    void add_under_assumption(literalt l);

    std::size_t id_nr;
  };

  typedef std::list<approximationt> approximationst;
  approximationst approximations;

  approximationt &add_approximation(const exprt &expr, bvt &bv);
  void check_SAT(approximationt &approximation);
  void check_UNSAT(approximationt &approximation);
  void initialize(approximationt &approximation);
  void get_values(approximationt &approximation);
  bool is_in_conflict(approximationt &approximation);
<<<<<<< HEAD
  
  virtual void check_SAT();
  virtual void check_UNSAT();
=======

  void check_SAT();
  void check_UNSAT();
>>>>>>> 4e856063
  bool progress;

  // we refine the theory of arrays
  virtual void post_process_arrays();
  void arrays_overapproximated();
  void freeze_lazy_constraints();

  // we refine expensive arithmetic
  virtual bvt convert_mult(const exprt &expr);
  virtual bvt convert_div(const div_exprt &expr);
  virtual bvt convert_mod(const mod_exprt &expr);
  virtual bvt convert_floatbv_op(const exprt &expr);

  // for collecting statistics
  virtual void set_to(const exprt &expr, bool value);

  // overloading
  virtual void set_assumptions(const bvt &_assumptions);

  bvt parent_assumptions;

  // use gui format
  language_uit::uit ui;

};

#endif<|MERGE_RESOLUTION|>--- conflicted
+++ resolved
@@ -82,15 +82,9 @@
   void initialize(approximationt &approximation);
   void get_values(approximationt &approximation);
   bool is_in_conflict(approximationt &approximation);
-<<<<<<< HEAD
-  
+
   virtual void check_SAT();
   virtual void check_UNSAT();
-=======
-
-  void check_SAT();
-  void check_UNSAT();
->>>>>>> 4e856063
   bool progress;
 
   // we refine the theory of arrays
