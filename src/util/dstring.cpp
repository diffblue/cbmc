--- conflicted
+++ resolved
@@ -6,7 +6,9 @@
 
 \*******************************************************************/
 
-<<<<<<< HEAD
+/// \file
+/// Container for C-Strings
+
 #include "dstring.h"
 #include "serializer.h"
 
@@ -37,10 +39,4 @@
     std::string str=as_string();
     serializer.serialize("dstring", str);
   }
-}
-=======
-/// \file
-/// Container for C-Strings
-
-#include "dstring.h"
->>>>>>> 48c5b108
+}