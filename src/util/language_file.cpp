/*******************************************************************\

Module:

Author: Daniel Kroening, kroening@kroening.com

\*******************************************************************/

#include "language_file.h"

#include <fstream>

#include "language.h"

language_filet::language_filet(const language_filet &rhs):
  modules(rhs.modules),
  language(rhs.language==nullptr?nullptr:rhs.language->new_language()),
  filename(rhs.filename)
{
}

/// To avoid compiler errors, the complete definition of a pointed-to type must
/// be visible at the point at which the unique_ptr destructor is created.  In
/// this case, the pointed-to type is forward-declared, so we have to place the
/// destructor in the source file, where the full definition is availible.
language_filet::~language_filet()=default;

language_filet::language_filet()=default;

void language_filet::get_modules()
{
  language->modules_provided(modules);
}

void language_filet::convert_lazy_method(
  const irep_idt &id,
  symbol_tablet &symbol_table)
{
  language->convert_lazy_method(id, symbol_table);
}

void language_filest::show_parse(std::ostream &out)
{
  for(const auto &file : file_map)
    file.second.language->show_parse(out);
}

/// Turn on or off stub generation for all the languages
/// \param should_generate_stubs: Should stub generation be enabled
void language_filest::set_should_generate_opaque_method_stubs(
  bool stubs_enabled)
{
  for(file_mapt::value_type &language_file_entry : file_map)
  {
    auto &language=*language_file_entry.second.language;
    language.set_should_generate_opaque_method_stubs(stubs_enabled);
  }
}

bool language_filest::parse()
{
  for(auto &file : file_map)
  {
    // open file

    std::ifstream infile(file.first);

    if(!infile)
    {
      error() << "Failed to open " << file.first << eom;
      return true;
    }

    // parse it

    languaget &language=*(file.second.language);

    if(language.parse(infile, file.first))
    {
      error() << "Parsing of " << file.first << " failed" << eom;
      return true;
    }

    // what is provided?

    file.second.get_modules();
  }

  return false;
}

bool language_filest::typecheck(symbol_tablet &symbol_table)
{
  // typecheck interfaces

  for(auto &file : file_map)
  {
    if(file.second.language->interfaces(symbol_table))
      return true;
  }

  // build module map

  unsigned collision_counter=0;

  for(auto &file : file_map)
  {
    const language_filet::modulest &modules=
      file.second.modules;

    for(language_filet::modulest::const_iterator
        mo_it=modules.begin();
        mo_it!=modules.end();
        mo_it++)
    {
      // these may collide, and then get renamed
      std::string module_name=*mo_it;

      while(module_map.find(module_name)!=module_map.end())
      {
        module_name=*mo_it+"#"+std::to_string(collision_counter);
        collision_counter++;
      }

      language_modulet module;
      module.file=&file.second;
      module.name=module_name;
      module_map.insert(
        std::pair<std::string, language_modulet>(module.name, module));
    }
  }

  // typecheck files

  for(auto &file : file_map)
  {
    if(file.second.modules.empty())
    {
      if(file.second.language->typecheck(symbol_table, ""))
        return true;
      // register lazy methods.
      // TODO: learn about modules and generalise this
      // to module-providing languages if required.
      std::set<irep_idt> lazy_method_ids;
      file.second.language->lazy_methods_provided(lazy_method_ids);
      for(const auto &id : lazy_method_ids)
        lazy_method_map[id]=&file.second;
    }
  }

  // typecheck modules

  for(auto &module : module_map)
  {
    if(typecheck_module(symbol_table, module.second))
      return true;
  }

  return false;
}

bool language_filest::generate_support_functions(
  symbol_tablet &symbol_table)
{
  std::set<std::string> languages;

<<<<<<< HEAD
  for(file_mapt::iterator it=file_map.begin();
      it!=file_map.end(); it++)
  {
    if(languages.insert(it->second.language->id()).second)
      if(it->second.language->generate_support_functions(symbol_table))
=======
  for(auto &file : file_map)
  {
    if(languages.insert(file.second.language->id()).second)
      if(file.second.language->generate_support_functions(symbol_table))
>>>>>>> 9e051771
        return true;
  }

  return false;
}

bool language_filest::final(
  symbol_tablet &symbol_table)
{
  std::set<std::string> languages;

  for(auto &file : file_map)
  {
    if(languages.insert(file.second.language->id()).second)
      if(file.second.language->final(symbol_table))
        return true;
  }

  return false;
}

bool language_filest::interfaces(
  symbol_tablet &symbol_table)
{
  for(auto &file : file_map)
  {
    if(file.second.language->interfaces(symbol_table))
      return true;
  }

  return false;
}

bool language_filest::typecheck_module(
  symbol_tablet &symbol_table,
  const std::string &module)
{
  // check module map

  module_mapt::iterator it=module_map.find(module);

  if(it==module_map.end())
  {
    error() << "found no file that provides module " << module << eom;
    return true;
  }

  return typecheck_module(symbol_table, it->second);
}

bool language_filest::typecheck_module(
  symbol_tablet &symbol_table,
  language_modulet &module)
{
  // already typechecked?

  if(module.type_checked)
    return false;

  // already in progress?

  if(module.in_progress)
  {
    error() << "circular dependency in " << module.name << eom;
    return true;
  }

  module.in_progress=true;

  // first get dependencies of current module

  std::set<std::string> dependency_set;

  module.file->language->dependencies(module.name, dependency_set);

  for(std::set<std::string>::const_iterator it=
      dependency_set.begin();
      it!=dependency_set.end();
      it++)
  {
    if(typecheck_module(symbol_table, *it))
    {
      module.in_progress=false;
      return true;
    }
  }

  // type check it

  status() << "Type-checking " << module.name << eom;

  if(module.file->language->typecheck(symbol_table, module.name))
  {
    module.in_progress=false;
    return true;
  }

  module.type_checked=true;
  module.in_progress=false;

  return false;
}<|MERGE_RESOLUTION|>--- conflicted
+++ resolved
@@ -164,18 +164,10 @@
 {
   std::set<std::string> languages;
 
-<<<<<<< HEAD
-  for(file_mapt::iterator it=file_map.begin();
-      it!=file_map.end(); it++)
-  {
-    if(languages.insert(it->second.language->id()).second)
-      if(it->second.language->generate_support_functions(symbol_table))
-=======
   for(auto &file : file_map)
   {
     if(languages.insert(file.second.language->id()).second)
       if(file.second.language->generate_support_functions(symbol_table))
->>>>>>> 9e051771
         return true;
   }
 
