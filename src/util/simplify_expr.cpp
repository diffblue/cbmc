--- conflicted
+++ resolved
@@ -415,11 +415,7 @@
   }
 
   // Push a numerical typecast into pointer arithmetic
-<<<<<<< HEAD
-  // (T)(x + y) ---> (T)((size_t)x + (size_t)y)
-=======
   // (T)(ptr + int) ---> (T)((size_t)ptr + sizeof(subtype)*(size_t)int)
->>>>>>> 0202011b
   //
   if((expr_type.id()==ID_signedbv || expr_type.id()==ID_unsignedbv) &&
      op_type.id()==ID_pointer &&
@@ -432,15 +428,6 @@
       const unsignedbv_typet size_t_type(config.ansi_c.pointer_width);
       expr.op0().type()=size_t_type;
 
-<<<<<<< HEAD
-      Forall_operands(it, expr.op0())
-      {
-        it->make_typecast(size_t_type);
-
-        if(step>1 &&
-           it->type().id()!=ID_pointer)
-          *it=mult_exprt(from_integer(step, size_t_type), *it);
-=======
       for(auto & it : expr.op0().operands())
       {
         if(it.type().id()==ID_pointer)
@@ -453,7 +440,6 @@
           if(step>1)
             it=mult_exprt(from_integer(step, size_t_type), it);
         }
->>>>>>> 0202011b
       }
 
       simplify_rec(expr);
@@ -2303,8 +2289,6 @@
       {
         result_expr.make_nil();
         break;
-<<<<<<< HEAD
-=======
       }
       // is that member part of the update?
       else if(m_offset+m_size_bytes<=offset_int)
@@ -2351,62 +2335,7 @@
           it->type());
 
         to_with_expr(result_expr).new_value().swap(v);
->>>>>>> 0202011b
-      }
-      // is that member part of the update?
-      else if(m_offset+m_size_bytes<=offset_int)
-        continue;
-      // are we done updating?
-      else if(update_size>0 &&
-              m_offset>=offset_int+update_size)
-        break;
-
-      if(result_expr.is_nil())
-        result_expr=expr.op();
-
-      exprt member_name(ID_member_name);
-      member_name.set(ID_component_name, it->get_name());
-      result_expr=with_exprt(result_expr, member_name, nil_exprt());
-
-      // are we updating on member boundaries?
-      if(m_offset<offset_int ||
-         (m_offset==offset_int &&
-          update_size>0 &&
-          m_size_bytes>update_size))
-      {
-        byte_update_exprt v(
-          ID_byte_update_little_endian,
-          member_exprt(root, it->get_name(), it->type()),
-          from_integer(offset_int-m_offset, offset.type()),
-          value);
-
-        to_with_expr(result_expr).new_value().swap(v);
-      }
-      else if(update_size>0 &&
-              m_offset+m_size_bytes>offset_int+update_size)
-      {
-        // we don't handle this for the moment
-        result_expr.make_nil();
-        break;
-      }
-      else
-      {
-        byte_extract_exprt v(
-          ID_byte_extract_little_endian,
-          value,
-          from_integer(m_offset-offset_int, offset.type()),
-          it->type());
-
-        to_with_expr(result_expr).new_value().swap(v);
-      }
-    }
-
-    if(result_expr.is_not_nil())
-    {
-      simplify_rec(result_expr);
-      expr.swap(result_expr);
-
-      return false;
+      }
     }
 
     if(result_expr.is_not_nil())
