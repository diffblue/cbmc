--- conflicted
+++ resolved
@@ -387,8 +387,7 @@
 
     return 1;
   }
-<<<<<<< HEAD
-  #endif
+#endif
 }
 
 int run(
@@ -408,7 +407,4 @@
     std_output << instream.rdbuf(); // copy
 
   return result;
-=======
-#endif
->>>>>>> fd9e35c7
 }