--- conflicted
+++ resolved
@@ -22,15 +22,10 @@
   int doit() final;
   void help_mode() final;
 
-<<<<<<< HEAD
-  explicit armcc_modet(armcc_cmdlinet &_armcc_cmdline):
-    goto_cc_modet(_armcc_cmdline, message_handler),
-=======
   armcc_modet(
     armcc_cmdlinet &_armcc_cmdline,
     const std::string &_base_name):
-    goto_cc_modet(_armcc_cmdline, _base_name),
->>>>>>> 35c653d4
+    goto_cc_modet(_armcc_cmdline, _base_name, message_handler),
     cmdline(_armcc_cmdline)
   {
   }
