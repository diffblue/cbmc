/*******************************************************************\

Module: Base class for command line interpretation

Author: CM Wintersteiger

Date: June 2006

\*******************************************************************/

#ifndef CPROVER_GOTO_CC_CW_MODE_H
#define CPROVER_GOTO_CC_CW_MODE_H

#include <util/cout_message.h>

#include "goto_cc_mode.h"
#include "gcc_cmdline.h"

class cw_modet:public goto_cc_modet
{
public:
  virtual int doit();
  virtual void help_mode();

<<<<<<< HEAD
  explicit cw_modet(gcc_cmdlinet &_gcc_cmdline):
    goto_cc_modet(_gcc_cmdline, message_handler),
=======
  cw_modet(gcc_cmdlinet &_gcc_cmdline, const std::string &_base_name):
    goto_cc_modet(_gcc_cmdline, _base_name),
>>>>>>> 35c653d4
    cmdline(_gcc_cmdline)
  {
  }

protected:
  gcc_cmdlinet &cmdline;
  console_message_handlert message_handler;
};

#endif // CPROVER_GOTO_CC_CW_MODE_H<|MERGE_RESOLUTION|>--- conflicted
+++ resolved
@@ -22,13 +22,8 @@
   virtual int doit();
   virtual void help_mode();
 
-<<<<<<< HEAD
-  explicit cw_modet(gcc_cmdlinet &_gcc_cmdline):
-    goto_cc_modet(_gcc_cmdline, message_handler),
-=======
   cw_modet(gcc_cmdlinet &_gcc_cmdline, const std::string &_base_name):
-    goto_cc_modet(_gcc_cmdline, _base_name),
->>>>>>> 35c653d4
+    goto_cc_modet(_gcc_cmdline, _base_name, message_handler),
     cmdline(_gcc_cmdline)
   {
   }
