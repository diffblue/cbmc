--- conflicted
+++ resolved
@@ -166,10 +166,7 @@
         if(function_call.lhs().is_not_nil())
         {
           exprt rhs;
-<<<<<<< HEAD
-=======
-
->>>>>>> 4e856063
+
           if(f_it->second.body_available())
           {
             symbol_exprt return_value;
