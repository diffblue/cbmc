--- conflicted
+++ resolved
@@ -154,16 +154,7 @@
     steps.push_back(step);
   }
 
-<<<<<<< HEAD
-  inline goto_trace_stept &get_last_step()
-  {
-    return steps.back();
-  }
-
-  // delete all steps after (not including) s  
-=======
   // delete all steps after (not including) s
->>>>>>> 4e856063
   void trim_after(stepst::iterator s)
   {
     assert(s!=steps.end());
