--- conflicted
+++ resolved
@@ -59,32 +59,13 @@
 
   switch(type)
   {
-<<<<<<< HEAD
-  case goto_trace_stept::ASSERT: out << "ASSERT"; break;
-  case goto_trace_stept::ASSUME: out << "ASSUME"; break;
-  case goto_trace_stept::LOCATION: out << "LOCATION"; break;
-  case goto_trace_stept::ASSIGNMENT: out << "ASSIGNMENT"; break;
-  case goto_trace_stept::GOTO: out << "GOTO"; break;
-  case goto_trace_stept::DECL: out << "DECL"; break;
-  case goto_trace_stept::DEAD: out << "DEAD"; break;
-  case goto_trace_stept::OUTPUT: out << "OUTPUT"; break;
-  case goto_trace_stept::INPUT: out << "INPUT"; break;
-  case goto_trace_stept::ATOMIC_BEGIN: out << "ATOMC_BEGIN"; break;
-  case goto_trace_stept::ATOMIC_END: out << "ATOMIC_END"; break;
-  case goto_trace_stept::SHARED_READ: out << "SHARED_READ"; break;
-  case goto_trace_stept::SHARED_WRITE: out << "SHARED WRITE"; break;
-  case goto_trace_stept::FUNCTION_CALL: out << "FUNCTION CALL"; break;
-  case goto_trace_stept::FUNCTION_RETURN: out << "FUNCTION RETURN"; break;
-  default:
-    out << "unknown type: " << type << std::endl;
-    assert(false);
-=======
   case goto_trace_stept::typet::ASSERT: out << "ASSERT"; break;
   case goto_trace_stept::typet::ASSUME: out << "ASSUME"; break;
   case goto_trace_stept::typet::LOCATION: out << "LOCATION"; break;
   case goto_trace_stept::typet::ASSIGNMENT: out << "ASSIGNMENT"; break;
   case goto_trace_stept::typet::GOTO: out << "GOTO"; break;
   case goto_trace_stept::typet::DECL: out << "DECL"; break;
+  case goto_trace_stept::typet::DEAD: out << "DEAD"; break;
   case goto_trace_stept::typet::OUTPUT: out << "OUTPUT"; break;
   case goto_trace_stept::typet::INPUT: out << "INPUT"; break;
   case goto_trace_stept::typet::ATOMIC_BEGIN: out << "ATOMC_BEGIN"; break;
@@ -94,8 +75,9 @@
   case goto_trace_stept::typet::FUNCTION_CALL: out << "FUNCTION CALL"; break;
   case goto_trace_stept::typet::FUNCTION_RETURN:
     out << "FUNCTION RETURN"; break;
-  default: assert(false);
->>>>>>> c4412e92
+  default:
+    out << "unknown type: " << static_cast<int>(type) << std::endl;
+    assert(false);
   }
 
   if(type==typet::ASSERT || type==typet::ASSUME || type==typet::GOTO)
