--- conflicted
+++ resolved
@@ -9,11 +9,6 @@
 #include <iostream>
 
 #include <util/xml.h>
-<<<<<<< HEAD
-#include <util/json.h>
-#include <util/i2string.h>
-=======
->>>>>>> 0202011b
 #include <util/xml_expr.h>
 #include <util/json.h>
 #include <util/json_expr.h>
@@ -158,13 +153,7 @@
       json_properties.push_back(jsont()).make_object();
     json_property["name"]=json_stringt(id2string(property_id));
     json_property["class"]=json_stringt(id2string(property_class));
-<<<<<<< HEAD
-#if 0 //TODO
-    json_property["location"]=json(it->source_location);
-#endif
-=======
     json_property["sourceLocation"]=json(it->source_location);
->>>>>>> 0202011b
     json_property["description"]=json_stringt(id2string(description));
     json_property["expression"]=
       json_stringt(from_expr(ns, identifier, it->guard));
