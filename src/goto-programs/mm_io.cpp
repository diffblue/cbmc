--- conflicted
+++ resolved
@@ -118,15 +118,6 @@
   irep_idt id_r=CPROVER_PREFIX "mm_io_r";
   irep_idt id_w=CPROVER_PREFIX "mm_io_w";
 
-<<<<<<< HEAD
-  symbol_tablet::opt_const_symbol_reft maybe_symbol=symbol_table.lookup(id_r);
-  if(maybe_symbol)
-    mm_io_r=maybe_symbol->get().symbol_expr();
-
-  maybe_symbol=symbol_table.lookup(id_w);
-  if(maybe_symbol)
-    mm_io_w=maybe_symbol->get().symbol_expr();
-=======
   auto maybe_symbol=symbol_table.lookup(id_r);
   if(maybe_symbol)
     mm_io_r=maybe_symbol->symbol_expr();
@@ -134,7 +125,6 @@
   maybe_symbol=symbol_table.lookup(id_w);
   if(maybe_symbol)
     mm_io_w=maybe_symbol->symbol_expr();
->>>>>>> 9e051771
 
   for(auto & f : goto_functions.function_map)
     mm_io(mm_io_r, mm_io_w, f.second, ns);
