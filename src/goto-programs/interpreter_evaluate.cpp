--- conflicted
+++ resolved
@@ -21,22 +21,8 @@
 
 #include "interpreter_class.h"
 
-<<<<<<< HEAD
-/*******************************************************************\
-
-Function: interpretert::read
-
-  Inputs:
-
- Outputs:
-
- Purpose: reads a memory address and loads it into the dest variable
-          marks cell as read before written if cell has never been written
-
-\*******************************************************************/
-
-=======
->>>>>>> e9349f87
+/// reads a memory address and loads it into the dest variable marks cell as
+/// read before written if cell has never been written
 void interpretert::read(
   mp_integer address,
   mp_vectort &dest) const
@@ -88,18 +74,7 @@
   }
 }
 
-/*******************************************************************\
-
-Function: interpretert::allocate
-
-  Inputs:
-
- Outputs:
-
- Purpose: reserves memory block of size at address
-
-\*******************************************************************/
-
+/// reserves memory block of size at address
 void interpretert::allocate(
   mp_integer address,
   size_t size)
@@ -116,18 +91,7 @@
   }
 }
 
-/*******************************************************************\
-
-Function: interpretert::clear_input_flags
-
-  Inputs:
-
- Outputs:
-
- Purpose: Clears memoy r/w flag initialization
-
-\*******************************************************************/
-
+/// Clears memoy r/w flag initialization
 void interpretert::clear_input_flags()
 {
   for(auto &cell : memory)
@@ -137,18 +101,7 @@
   }
 }
 
-/*******************************************************************\
-
-Function: interpretert::count_type_leaves
-
-  Inputs: Type
-
- Outputs: Number of leaf primitive types; returns true on error
-
- Purpose:
-
-\*******************************************************************/
-
+/// \return Number of leaf primitive types; returns true on error
 bool interpretert::count_type_leaves(const typet &ty, mp_integer &result)
 {
   if(ty.id()==ID_struct)
@@ -183,25 +136,15 @@
   }
 }
 
-/*******************************************************************\
-
-Function: interpretert::byte_offset_to_memory_offset
-
-  Inputs: 'source_type', 'offset' (unit: bytes),
-
- Outputs: Offset into a vector of interpreter values; returns true on error
-
- Purpose: Supposing the caller has an mp_vector representing
-          a value with type 'source_type', this yields the offset into that
-          vector at which to find a value at *byte* address 'offset'.
-          We need this because the interpreter's memory map uses unlabelled
-          variable-width values -- for example, a C value { { 1, 2 }, 3, 4 }
-          of type struct { int x[2]; char y; unsigned long z; }
-          would be represented [1,2,3,4], with the source type needed alongside
-          to figure out which member is targeted by a byte-extract operation.
-
-\*******************************************************************/
-
+/// Supposing the caller has an mp_vector representing a value with type
+/// 'source_type', this yields the offset into that vector at which to find a
+/// value at *byte* address 'offset'. We need this because the interpreter's
+/// memory map uses unlabelled variable-width values -- for example, a C value {
+/// { 1, 2 }, 3, 4 } of type struct { int x[2]; char y; unsigned long z; } would
+/// be represented [1,2,3,4], with the source type needed alongside to figure
+/// out which member is targeted by a byte-extract operation.
+/// \par parameters: 'source_type', 'offset' (unit: bytes),
+/// \return Offset into a vector of interpreter values; returns true on error
 bool interpretert::byte_offset_to_memory_offset(
   const typet &source_type,
   mp_integer offset,
@@ -276,21 +219,12 @@
   }
 }
 
-/*******************************************************************\
-
-Function: interpretert::memory_offset_to_byte_offset
-
-  Inputs: An interpreter memory offset and the type to interpret that memory
-
- Outputs: The corresponding byte offset. Returns true on error
-
- Purpose: Similarly to the above, the interpreter's memory objects contain
-          mp_integers that represent variable-sized struct members. This
-          counts the size of type leaves to determine the byte offset
-          corresponding to a memory offset.
-
-\*******************************************************************/
-
+/// Similarly to the above, the interpreter's memory objects contain mp_integers
+/// that represent variable-sized struct members. This counts the size of type
+/// leaves to determine the byte offset corresponding to a memory offset.
+/// \par parameters: An interpreter memory offset and the type to interpret that
+///   memory
+/// \return The corresponding byte offset. Returns true on error
 bool interpretert::memory_offset_to_byte_offset(
   const typet &source_type,
   mp_integer cell_offset,
@@ -1130,25 +1064,9 @@
           << eom;
 }
 
-<<<<<<< HEAD
-/*******************************************************************\
-
-Function: interpretert::evaluate_address
-
-  Inputs:
-
- Outputs:
-
- Purpose:
-
-\*******************************************************************/
-
 mp_integer interpretert::evaluate_address(
   const exprt &expr,
   bool fail_quietly)
-=======
-mp_integer interpretert::evaluate_address(const exprt &expr) const
->>>>>>> e9349f87
 {
   if(expr.id()==ID_symbol)
   {
