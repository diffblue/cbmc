/*******************************************************************\

Module: ANSI-C Linking

Author: Daniel Kroening, kroening@kroening.com

\*******************************************************************/

/// \file
/// ANSI-C Linking

#include "linking.h"
#include "linking_class.h"

#include <util/arith_tools.h>
#include <util/byte_operators.h>
#include <util/c_types.h>
#include <util/find_symbols.h>
#include <util/mathematical_types.h>
#include <util/message.h>
#include <util/pointer_expr.h>
#include <util/pointer_offset_size.h>
#include <util/simplify_expr.h>
#include <util/std_code.h>
#include <util/symbol_table_base.h>

#include <langapi/language_util.h>

#include <deque>
#include <iostream>

static bool is_void_or_zero_size(const typet &type, const namespacet &ns) {
  // pointer_offset_bits doesn't give a meaningful result for void
  if (type.id() == ID_empty) 
    return true;

  // 1 is an arbitrary non-zero value
  return pointer_offset_bits(type,ns).value_or(1) == 0;
}

static struct_union_typet::componentst nonzero_sized_fields(const typet &type, const namespacet &ns) {
  assert(type.id()==ID_struct || type.id()==ID_union);
  auto components= to_struct_union_type(type).components();
  struct_union_typet::componentst filtered;
  for(auto &component : components) {
    if (!is_void_or_zero_size(component.type(),ns))
      filtered.emplace_back(component);
  }
  return filtered;
}

static optionalt<typet> unwrap_transparent_type(const typet &type, const namespacet &ns){
  if(type.id()==ID_struct || type.id()==ID_union) {
    auto fields = nonzero_sized_fields(type, ns);
    if (fields.size() == 1) {
      return fields[0].type();
    }
  }
  return {};
}

static bool are_the_same_size(const typet &type1, const typet &type2, const namespacet &ns) {
  auto bits1 = pointer_offset_bits(type1, ns);
  auto bits2 = pointer_offset_bits(type2, ns);
  return bits1.has_value() && bits2.has_value() && *bits1 == *bits2;
}

static bool types_are_structurally_similar_rec(const typet &type1, const typet &type2, const namespacet &ns) {
  // Shortcut: identical types are similar
  // TODO: is == the right CBMC operation here
  std::cout << "[comparison] type1: [" << type1.id_string() <<  "]   ---   type2:[" << type2.id_string() << "];\n\n";

  //if(type1.id() == ID_unsignedbv)
  //std::cout << "type1.name:\n" << type1.pretty() << "\n\n";

  //if(type2.id() == ID_unsignedbv)
  //std::cout << "type2.name:\n" << type2.pretty() << "\n\n";

  if (type1 == type2)
    return true;

  if (is_void_or_zero_size(type1, ns) && is_void_or_zero_size(type2, ns))
    return true;

  // Short circuit, if sizes differ they can never be the compatable types. No need to recurse.
  if (!are_the_same_size(type1, type2, ns)) 
    return false;

  // Treat two pointers as similar.
  // TODO: this might be too relaxed. Consider checking that the pointed types are similar
  // For e.g. *void and *char would be treated as equivilent right now.
  if (type1.id()==ID_pointer && type2.id()==ID_pointer)
    return true;

  // Unwrap tags if needed
  if (type1.id()==ID_struct_tag){
    return types_are_structurally_similar_rec(ns.follow_tag(to_struct_tag_type(type1)), type2, ns);
  }

  if (type1.id()==ID_union_tag)
    return types_are_structurally_similar_rec(ns.follow_tag(to_union_tag_type(type1)), type2, ns);

  if (type2.id()==ID_struct_tag)
    return types_are_structurally_similar_rec(type1, ns.follow_tag(to_struct_tag_type(type2)), ns);

  if (type2.id()==ID_union_tag)
    return types_are_structurally_similar_rec(type1, ns.follow_tag(to_union_tag_type(type2)), ns);

  // If we just have a transparent struct (i.e. one with a single non-zero sized field).
  // treat it as the wrapped type, and recurse.
  auto unwrapped1 = unwrap_transparent_type(type1, ns);
  if (unwrapped1.has_value())
    return types_are_structurally_similar_rec(*unwrapped1, type2, ns);

  // Do the symmetric case
  auto unwrapped2 = unwrap_transparent_type(type2, ns);
  if (unwrapped2.has_value())
    return types_are_structurally_similar_rec(type1, *unwrapped2, ns);  

  // Two structs / unions are the same if they have the same non-zero fields in the same order.
  // We don't care about field names.
  // TODO: for unions, we don't need to worry about field order.
  if((type1.id()==ID_struct && type2.id()==ID_struct) || (type1.id()==ID_union && type2.id()==ID_union)) {
    auto non_zero_components1 = nonzero_sized_fields(type1, ns);
    auto non_zero_components2 = nonzero_sized_fields(type2, ns);
    for(auto it = non_zero_components1.begin(); it != non_zero_components1.end(); it++)
      std::cout << "\nnon_zero_components1: " << (*it).type().id() << "\n";
    std::cout << "\n----------------------------------\n";
    for(auto it = non_zero_components2.begin(); it != non_zero_components2.end(); it++)
      std::cout << "\nnon_zero_components2: " << (*it).type().id() << "\n";
    
    if (non_zero_components1.size() != non_zero_components2.size())
      return false;
    for(size_t i = 0; i < non_zero_components1.size(); ++i) {
      if(!types_are_structurally_similar_rec(non_zero_components1[i].type(), non_zero_components2[i].type(), ns))
      {
        std::cout << "[BAIL] type1: [" << non_zero_components1[i].type().id() << "]  ---  type2: [" << non_zero_components2[i].type().id() << "]\n\n";
        return false;
      }
    }
    return true;
  }

  return false;
}

static bool return_types_are_compatable(const typet &old_type, const typet &new_type, const namespacet &ns) {
  return types_are_structurally_similar_rec(old_type, new_type, ns);
}

bool casting_replace_symbolt::replace(exprt &dest) const
{
  bool result = true; // unchanged

  // first look at type

  const exprt &const_dest(dest);
  if(have_to_replace(const_dest.type()))
    if(!replace_symbolt::replace(dest.type()))
      result = false;

  // now do expression itself

  if(!have_to_replace(dest))
    return result;

  if(dest.id() == ID_side_effect)
  {
    if(auto call = expr_try_dynamic_cast<side_effect_expr_function_callt>(dest))
    {
      if(!have_to_replace(call->function()))
        return replace_symbolt::replace(dest);

      exprt before = dest;
      code_typet type = to_code_type(call->function().type());

      result &= replace_symbolt::replace(call->function());

      // maybe add type casts here?
      for(auto &arg : call->arguments())
        result &= replace_symbolt::replace(arg);

      if(
        type.return_type() !=
        to_code_type(call->function().type()).return_type())
      {
        call->type() = to_code_type(call->function().type()).return_type();
        dest = make_byte_extract(*call, from_integer(0, index_type()), type.return_type());
        result = true;
      }

      return result;
    }
  }
  else if(dest.id() == ID_address_of)
  {
    pointer_typet ptr_type = to_pointer_type(dest.type());

    result &= replace_symbolt::replace(dest);

    address_of_exprt address_of = to_address_of_expr(dest);
    if(address_of.object().type() != ptr_type.base_type())
    {
      to_pointer_type(address_of.type()).base_type() =
        address_of.object().type();
      dest = typecast_exprt{address_of, std::move(ptr_type)};
      result = true;
    }

    return result;
  }

  return replace_symbolt::replace(dest);
}

bool casting_replace_symbolt::replace_symbol_expr(symbol_exprt &s) const
{
  expr_mapt::const_iterator it = expr_map.find(s.get_identifier());

  if(it == expr_map.end())
    return true;

  const exprt &e = it->second;

  source_locationt previous_source_location{s.source_location()};
  DATA_INVARIANT_WITH_DIAGNOSTICS(
    previous_source_location.is_not_nil(),
    "front-ends should construct symbol expressions with source locations",
    s.pretty());
  if(e.type().id() != ID_array && e.type().id() != ID_code)
  {
    typet type = s.type();
    static_cast<exprt &>(s) = typecast_exprt::conditional_cast(e, type);
  }
  else
    static_cast<exprt &>(s) = e;
  s.add_source_location() = std::move(previous_source_location);

  return false;
}

std::string linkingt::expr_to_string(
  const irep_idt &identifier,
  const exprt &expr) const
{
  return from_expr(ns, identifier, expr);
}

std::string linkingt::type_to_string(
  const irep_idt &identifier,
  const typet &type) const
{
  return from_type(ns, identifier, type);
}

static const typet &follow_tags_symbols(
  const namespacet &ns,
  const typet &type)
{
  if(type.id() == ID_c_enum_tag)
    return ns.follow_tag(to_c_enum_tag_type(type));
  else if(type.id()==ID_struct_tag)
    return ns.follow_tag(to_struct_tag_type(type));
  else if(type.id()==ID_union_tag)
    return ns.follow_tag(to_union_tag_type(type));
  else
    return type;
}

std::string linkingt::type_to_string_verbose(
  const symbolt &symbol,
  const typet &type) const
{
  const typet &followed=follow_tags_symbols(ns, type);

  if(followed.id()==ID_struct || followed.id()==ID_union)
  {
    std::string result=followed.id_string();

    const std::string &tag=followed.get_string(ID_tag);
    if(!tag.empty())
      result+=" "+tag;

    if(to_struct_union_type(followed).is_incomplete())
    {
      result += "   (incomplete)";
    }
    else
    {
      result += " {\n";

      for(const auto &c : to_struct_union_type(followed).components())
      {
        const typet &subtype = c.type();
        result += "  ";
        result += type_to_string(symbol.name, subtype);
        result += ' ';

        if(!c.get_base_name().empty())
          result += id2string(c.get_base_name());
        else
          result += id2string(c.get_name());

        result += ";\n";
      }

      result += '}';
    }

    return result;
  }
  else if(followed.id()==ID_pointer)
  {
    return type_to_string_verbose(
             symbol, to_pointer_type(followed).base_type()) +
           " *";
  }

  return type_to_string(symbol.name, type);
}

bool linkingt::detailed_conflict_report_rec(
  const symbolt &old_symbol,
  const symbolt &new_symbol,
  const typet &type1,
  const typet &type2,
  unsigned depth,
  exprt &conflict_path)
{
  bool conclusive = false;

#ifdef DEBUG
  messaget log{message_handler};
  log.debug() << "<BEGIN DEPTH " << depth << ">" << messaget::eom;
#endif

  std::string msg;

  const typet &t1=follow_tags_symbols(ns, type1);
  const typet &t2=follow_tags_symbols(ns, type2);

  if(t1.id()!=t2.id())
  {
    msg="type classes differ";
    conclusive = true;
  }
  else if(t1.id()==ID_pointer ||
          t1.id()==ID_array)
  {
    if(
      depth > 0 &&
      to_type_with_subtype(t1).subtype() != to_type_with_subtype(t2).subtype())
    {
      if(conflict_path.type().id() == ID_pointer)
        conflict_path = dereference_exprt(conflict_path);

      conclusive = detailed_conflict_report_rec(
        old_symbol,
        new_symbol,
        to_type_with_subtype(t1).subtype(),
        to_type_with_subtype(t2).subtype(),
        depth - 1,
        conflict_path);
    }
    else if(t1.id()==ID_pointer)
      msg="pointer types differ";
    else
      msg="array types differ";
  }
  else if(t1.id()==ID_struct ||
          t1.id()==ID_union)
  {
    const struct_union_typet::componentst &components1=
      to_struct_union_type(t1).components();

    const struct_union_typet::componentst &components2=
      to_struct_union_type(t2).components();

    exprt conflict_path_before=conflict_path;

    if(components1.size()!=components2.size())
    {
      msg="number of members is different (";
      msg+=std::to_string(components1.size())+'/';
      msg+=std::to_string(components2.size())+')';
      conclusive = true;
    }
    else
    {
      for(std::size_t i=0; i<components1.size(); ++i)
      {
        const typet &subtype1=components1[i].type();
        const typet &subtype2=components2[i].type();

        if(components1[i].get_name()!=components2[i].get_name())
        {
          msg="names of member "+std::to_string(i)+" differ (";
          msg+=id2string(components1[i].get_name())+'/';
          msg+=id2string(components2[i].get_name())+')';
          conclusive = true;
        }
        else if(subtype1 != subtype2)
        {
          typedef std::unordered_set<typet, irep_hash> type_sett;
          type_sett parent_types;

          exprt e=conflict_path_before;
          while(e.id()==ID_dereference ||
                e.id()==ID_member ||
                e.id()==ID_index)
          {
            parent_types.insert(e.type());
            parent_types.insert(follow_tags_symbols(ns, e.type()));
            if(e.id() == ID_dereference)
              e = to_dereference_expr(e).pointer();
            else if(e.id() == ID_member)
              e = to_member_expr(e).compound();
            else if(e.id() == ID_index)
              e = to_index_expr(e).array();
            else
              UNREACHABLE;
          }

          if(parent_types.find(subtype1) == parent_types.end())
          {
            conflict_path = conflict_path_before;
            conflict_path.type() = t1;
            conflict_path = member_exprt(conflict_path, components1[i]);

            if(depth > 0)
            {
              conclusive = detailed_conflict_report_rec(
                old_symbol,
                new_symbol,
                subtype1,
                subtype2,
                depth - 1,
                conflict_path);
            }
          }
          else
          {
            msg = "type of member " + id2string(components1[i].get_name()) +
                  " differs (recursive)";
          }
        }

        if(conclusive)
          break;
      }
    }
  }
  else if(t1.id()==ID_c_enum)
  {
    const c_enum_typet::memberst &members1=
      to_c_enum_type(t1).members();

    const c_enum_typet::memberst &members2=
      to_c_enum_type(t2).members();

    if(
      to_c_enum_type(t1).underlying_type() !=
      to_c_enum_type(t2).underlying_type())
    {
      msg="enum value types are different (";
      msg +=
        type_to_string(old_symbol.name, to_c_enum_type(t1).underlying_type()) +
        '/';
      msg +=
        type_to_string(new_symbol.name, to_c_enum_type(t2).underlying_type()) +
        ')';
      conclusive = true;
    }
    else if(members1.size()!=members2.size())
    {
      msg="number of enum members is different (";
      msg+=std::to_string(members1.size())+'/';
      msg+=std::to_string(members2.size())+')';
      conclusive = true;
    }
    else
    {
      for(std::size_t i=0; i<members1.size(); ++i)
      {
        if(members1[i].get_base_name()!=members2[i].get_base_name())
        {
          msg="names of member "+std::to_string(i)+" differ (";
          msg+=id2string(members1[i].get_base_name())+'/';
          msg+=id2string(members2[i].get_base_name())+')';
          conclusive = true;
        }
        else if(members1[i].get_value()!=members2[i].get_value())
        {
          msg="values of member "+std::to_string(i)+" differ (";
          msg+=id2string(members1[i].get_value())+'/';
          msg+=id2string(members2[i].get_value())+')';
          conclusive = true;
        }

        if(conclusive)
          break;
      }
    }

    msg+="\nenum declarations at\n";
    msg+=t1.source_location().as_string()+" and\n";
    msg+=t1.source_location().as_string();
  }
  else if(t1.id()==ID_code)
  {
    const code_typet::parameterst &parameters1=
      to_code_type(t1).parameters();

    const code_typet::parameterst &parameters2=
      to_code_type(t2).parameters();

    const typet &return_type1=to_code_type(t1).return_type();
    const typet &return_type2=to_code_type(t2).return_type();

    if(parameters1.size()!=parameters2.size())
    {
      msg="parameter counts differ (";
      msg+=std::to_string(parameters1.size())+'/';
      msg+=std::to_string(parameters2.size())+')';
      conclusive = true;
    }
    else if(return_type1 != return_type2)
    {
      conflict_path.type() = array_typet{void_type(), nil_exprt{}};
      conflict_path=
        index_exprt(conflict_path,
                    constant_exprt(std::to_string(-1), integer_typet()));

      if(depth>0)
      {
        conclusive = detailed_conflict_report_rec(
          old_symbol,
          new_symbol,
          return_type1,
          return_type2,
          depth - 1,
          conflict_path);
      }
      else
        msg="return types differ";
    }
    else
    {
      for(std::size_t i=0; i<parameters1.size(); i++)
      {
        const typet &subtype1=parameters1[i].type();
        const typet &subtype2=parameters2[i].type();

        if(subtype1 != subtype2)
        {
          conflict_path.type() = array_typet{void_type(), nil_exprt{}};
          conflict_path=
            index_exprt(conflict_path,
                        constant_exprt(std::to_string(i), integer_typet()));

          if(depth>0)
          {
            conclusive = detailed_conflict_report_rec(
              old_symbol,
              new_symbol,
              subtype1,
              subtype2,
              depth - 1,
              conflict_path);
          }
          else
            msg="parameter types differ";
        }

        if(conclusive)
          break;
      }
    }
  }
  else
  {
    msg="conflict on POD";
    conclusive = true;
  }

  if(conclusive && !msg.empty())
  {
#ifndef DEBUG
    messaget log{message_handler};
#endif
    log.error() << '\n';
    log.error() << "reason for conflict at "
                << expr_to_string(irep_idt(), conflict_path) << ": " << msg
                << '\n';

    log.error() << '\n';
    log.error() << type_to_string_verbose(old_symbol, t1) << '\n';
    log.error() << type_to_string_verbose(new_symbol, t2) << '\n'
                << messaget::eom;
  }

  #ifdef DEBUG
  log.debug() << "<END DEPTH " << depth << ">" << messaget::eom;
#endif

  return conclusive;
}

void linkingt::link_error(
    const symbolt &old_symbol,
    const symbolt &new_symbol,
    const std::string &msg)
{
  messaget log{message_handler};
  log.error().source_location = new_symbol.location;

  log.error() << "error: " << msg << " '" << old_symbol.display_name() << "'"
              << '\n';
  log.error() << "old definition in module '" << old_symbol.module << "' "
              << old_symbol.location << '\n'
              << type_to_string_verbose(old_symbol) << '\n';
  log.error() << "new definition in module '" << new_symbol.module << "' "
              << new_symbol.location << '\n'
              << type_to_string_verbose(new_symbol) << messaget::eom;
}

void linkingt::link_warning(
    const symbolt &old_symbol,
    const symbolt &new_symbol,
    const std::string &msg)
{
  messaget log{message_handler};
  log.warning().source_location = new_symbol.location;

  log.warning() << "warning: " << msg << " \"" << old_symbol.display_name()
                << "\"" << '\n';
  log.warning() << "old definition in module " << old_symbol.module << " "
                << old_symbol.location << '\n'
                << type_to_string_verbose(old_symbol) << '\n';
  log.warning() << "new definition in module " << new_symbol.module << " "
                << new_symbol.location << '\n'
                << type_to_string_verbose(new_symbol) << messaget::eom;
}

irep_idt
linkingt::rename(const symbol_table_baset &src_symbol_table, const irep_idt &id)
{
  unsigned cnt=0;

  while(true)
  {
    irep_idt new_identifier=
      id2string(id)+"$link"+std::to_string(++cnt);

    if(main_symbol_table.symbols.find(new_identifier)!=
       main_symbol_table.symbols.end())
      continue; // already in main symbol table

    if(!renamed_ids.insert(new_identifier).second)
      continue; // used this for renaming already

    if(src_symbol_table.symbols.find(new_identifier)!=
       src_symbol_table.symbols.end())
      continue; // used by some earlier linking call already

    return new_identifier;
  }
}

linkingt::renamingt linkingt::needs_renaming_non_type(
  const symbolt &old_symbol,
  const symbolt &new_symbol)
{
  // We first take care of file-local non-type symbols.
  // These are static functions, or static variables
  // inside static function bodies.
  if(new_symbol.is_file_local)
    return renamingt::RENAME_NEW;
  else if(old_symbol.is_file_local)
    return renamingt::RENAME_OLD;
  else
    return renamingt::NO_RENAMING;
}

void linkingt::duplicate_code_symbol(
  symbolt &old_symbol,
  symbolt &new_symbol)
{
  // Both are functions.
  if(old_symbol.type != new_symbol.type)
  {
    const code_typet &old_t=to_code_type(old_symbol.type);
    const code_typet &new_t=to_code_type(new_symbol.type);

    if(old_symbol.type.get_bool(ID_C_incomplete) && old_symbol.value.is_nil())
    {
      link_warning(old_symbol, new_symbol, "implicit function declaration");

      old_symbol.type=new_symbol.type;
      old_symbol.location=new_symbol.location;
      old_symbol.is_weak=new_symbol.is_weak;
    }
    else if(
      new_symbol.type.get_bool(ID_C_incomplete) && new_symbol.value.is_nil())
    {
      link_warning(
        old_symbol,
        new_symbol,
        "ignoring conflicting implicit function declaration");
    }
    // handle (incomplete) function prototypes
    else if(((old_t.parameters().empty() && old_t.has_ellipsis() &&
              old_symbol.value.is_nil()) ||
             (new_t.parameters().empty() && new_t.has_ellipsis() &&
              new_symbol.value.is_nil())))
    {
      if(old_t.parameters().empty() &&
         old_t.has_ellipsis() &&
         old_symbol.value.is_nil())
      {
        old_symbol.type=new_symbol.type;
        old_symbol.location=new_symbol.location;
        old_symbol.is_weak=new_symbol.is_weak;
      }
    }
    // replace weak symbols
    else if(old_symbol.is_weak)
    {
      if(new_symbol.value.is_nil())
        link_warning(
          old_symbol,
          new_symbol,
          "function declaration conflicts with with weak definition");
      else
        old_symbol.value.make_nil();
    }
    else if(new_symbol.is_weak)
    {
      if(new_symbol.value.is_nil() ||
         old_symbol.value.is_not_nil())
      {
        new_symbol.value.make_nil();

        link_warning(
          old_symbol,
          new_symbol,
          "ignoring conflicting weak function declaration");
      }
    }
    // aliasing may alter the type
    else if((new_symbol.is_macro &&
             new_symbol.value.is_not_nil() &&
             old_symbol.value.is_nil()) ||
            (old_symbol.is_macro &&
             old_symbol.value.is_not_nil() &&
             new_symbol.value.is_nil()))
    {
      link_warning(
        old_symbol,
        new_symbol,
        "ignoring conflicting function alias declaration");
    }
    // conflicting declarations without a definition, matching return
    // types
    else if(old_symbol.value.is_nil() && new_symbol.value.is_nil())
    {
      link_warning(
        old_symbol,
        new_symbol,
        "ignoring conflicting function declarations");

      if(old_t.parameters().size()<new_t.parameters().size())
      {
        old_symbol.type=new_symbol.type;
        old_symbol.location=new_symbol.location;
        old_symbol.is_weak=new_symbol.is_weak;
      }
    }
    // mismatch on number of parameters is definitively an error
    else if((old_t.parameters().size()<new_t.parameters().size() &&
             new_symbol.value.is_not_nil() &&
             !old_t.has_ellipsis()) ||
            (old_t.parameters().size()>new_t.parameters().size() &&
             old_symbol.value.is_not_nil() &&
             !new_t.has_ellipsis()))
    {
      link_error(
        old_symbol,
        new_symbol,
        "conflicting parameter counts of function declarations");

      // error logged, continue typechecking other symbols
      return;
    }
    else
    {
      // the number of parameters matches, collect all the conflicts
      // and see whether they can be cured
      std::string warn_msg;
      bool replace=false;
      typedef std::deque<std::pair<typet, typet> > conflictst;
      conflictst conflicts;

      //DSN fix for void vs () goes here
      if(old_t.return_type() != new_t.return_type())
      {
        if (return_types_are_compatable(old_t.return_type(), new_t.return_type(), ns)) {
          // TODO for debug purposes. Better warning should go here
          /*warning() << "type 1" << old_t.return_type().pretty() << "\n\n";
          warning() << "type 2" << new_t.return_type().pretty() << "\n\n";

          if (old_t.return_type().id() ==ID_struct_tag){
            warning() << "type 1 -- " << ns.follow_tag(to_struct_tag_type(old_t.return_type())).pretty() << "\n\n";
          }

          if (new_t.return_type().id() ==ID_struct_tag){
            warning() << "type 2 -- " << ns.follow_tag(to_struct_tag_type(new_t.return_type())).pretty() << "\n\n";
          }*/
         
          link_warning(old_symbol, new_symbol, "DSN1 conflicting return types");
        } else {
          //link_warning(old_symbol, new_symbol, "DSN2 conflicting return types");
          link_error(
            old_symbol,
            new_symbol,
            "return types are not compatable");

          conflicts.emplace_back(old_t.return_type(), new_t.return_type());

        }
      }

      code_typet::parameterst::const_iterator
        n_it=new_t.parameters().begin(),
        o_it=old_t.parameters().begin();
      for( ;
          o_it!=old_t.parameters().end() &&
          n_it!=new_t.parameters().end();
          ++o_it, ++n_it)
      {
        if(o_it->type() != n_it->type())
          conflicts.push_back(
            std::make_pair(o_it->type(), n_it->type()));
      }
      if(o_it!=old_t.parameters().end())
      {
        if(!new_t.has_ellipsis() && old_symbol.value.is_not_nil())
        {
          link_error(
            old_symbol,
            new_symbol,
            "conflicting parameter counts of function declarations");

          // error logged, continue typechecking other symbols
          return;
        }

        replace=new_symbol.value.is_not_nil();
      }
      else if(n_it!=new_t.parameters().end())
      {
        if(!old_t.has_ellipsis() && new_symbol.value.is_not_nil())
        {
          link_error(
            old_symbol,
            new_symbol,
            "conflicting parameter counts of function declarations");

          // error logged, continue typechecking other symbols
          return;
        }

        replace=new_symbol.value.is_not_nil();
      }

      while(!conflicts.empty())
      {
        const typet &t1=follow_tags_symbols(ns, conflicts.front().first);
        const typet &t2=follow_tags_symbols(ns, conflicts.front().second);

        // different pointer arguments without implementation may work
        if(
          (t1.id() == ID_pointer || t2.id() == ID_pointer) &&
          pointer_offset_bits(t1, ns) == pointer_offset_bits(t2, ns) &&
          old_symbol.value.is_nil() && new_symbol.value.is_nil())
        {
          if(warn_msg.empty())
            warn_msg="different pointer types in extern function";
        }
        // different pointer arguments with implementation - the
        // implementation is always right, even though such code may
        // be severely broken
        else if((t1.id()==ID_pointer || t2.id()==ID_pointer) &&
                pointer_offset_bits(t1, ns)==pointer_offset_bits(t2, ns) &&
                old_symbol.value.is_nil()!=new_symbol.value.is_nil())
        {
          if(warn_msg.empty())
          {
            warn_msg="pointer parameter types differ between "
                     "declaration and definition";
          }

          replace=new_symbol.value.is_not_nil();
        }
        // transparent union with (or entirely without) implementation is
        // ok -- this primarily helps all those people that don't get
        // _GNU_SOURCE consistent
        else if((t1.id()==ID_union &&
                 (t1.get_bool(ID_C_transparent_union) ||
                  conflicts.front().first.get_bool(ID_C_transparent_union))) ||
                (t2.id()==ID_union &&
                 (t2.get_bool(ID_C_transparent_union) ||
                  conflicts.front().second.get_bool(ID_C_transparent_union))))
        {
          const bool use_old=
            t1.id()==ID_union &&
            (t1.get_bool(ID_C_transparent_union) ||
             conflicts.front().first.get_bool(ID_C_transparent_union)) &&
            new_symbol.value.is_nil();

          const union_typet &union_type=
            to_union_type(t1.id()==ID_union?t1:t2);
          const typet &src_type=t1.id()==ID_union?t2:t1;

          bool found=false;
          for(const auto &c : union_type.components())
            if(c.type() == src_type)
            {
              found=true;
              if(warn_msg.empty())
                warn_msg="conflict on transparent union parameter in function";
              replace=!use_old;
            }

          if(!found)
            break;
        }
        // different non-pointer arguments with implementation - the
        // implementation is always right, even though such code may
        // be severely broken
        else if(pointer_offset_bits(t1, ns)==pointer_offset_bits(t2, ns) &&
                old_symbol.value.is_nil()!=new_symbol.value.is_nil())
        {
          if(warn_msg.empty())
            warn_msg="non-pointer parameter types differ between "
                     "declaration and definition";
          replace=new_symbol.value.is_not_nil();
        }
        else
          break;

        conflicts.pop_front();
      }

      if(!conflicts.empty())
      {
        detailed_conflict_report(
          old_symbol,
          new_symbol,
          conflicts.front().first,
          conflicts.front().second);

        link_error(
          old_symbol,
          new_symbol,
          "conflicting function declarations");

        // error logged, continue typechecking other symbols
        return;
      }
      else
      {
        // warns about the first inconsistency
        link_warning(old_symbol, new_symbol, warn_msg);

        if(replace)
        {
          old_symbol.type=new_symbol.type;
          old_symbol.location=new_symbol.location;
        }
      }
    }

    object_type_updates.insert(
      old_symbol.symbol_expr(), old_symbol.symbol_expr());
  }

  if(!new_symbol.value.is_nil())
  {
    if(old_symbol.value.is_nil())
    {
      // the one with body wins!
      rename_new_symbol(new_symbol.value);
      rename_new_symbol(new_symbol.type);
      old_symbol.value=new_symbol.value;
      old_symbol.type=new_symbol.type; // for parameter identifiers
      old_symbol.is_weak=new_symbol.is_weak;
      old_symbol.location=new_symbol.location;
      old_symbol.is_macro=new_symbol.is_macro;

      // replace any previous update
      object_type_updates.erase(old_symbol.name);
      object_type_updates.insert(
        old_symbol.symbol_expr(), old_symbol.symbol_expr());
    }
    else if(to_code_type(old_symbol.type).get_inlined())
    {
      // ok, silently ignore
    }
    else if(old_symbol.type == new_symbol.type)
    {
      // keep the one in old_symbol -- libraries come last!
      messaget log{message_handler};
      log.debug().source_location = new_symbol.location;
      log.debug() << "function '" << old_symbol.name << "' in module '"
                  << new_symbol.module
                  << "' is shadowed by a definition in module '"
                  << old_symbol.module << "'" << messaget::eom;
    }
    else
      link_error(
        old_symbol,
        new_symbol,
        "duplicate definition of function");
  }
}

bool linkingt::adjust_object_type_rec(
  const typet &t1,
  const typet &t2,
  adjust_type_infot &info)
{
  if(t1 == t2)
    return false;

  if(
    t1.id() == ID_struct_tag || t1.id() == ID_union_tag ||
    t1.id() == ID_c_enum_tag)
  {
    const irep_idt &identifier = to_tag_type(t1).get_identifier();

    if(info.o_symbols.insert(identifier).second)
    {
      bool result=
        adjust_object_type_rec(follow_tags_symbols(ns, t1), t2, info);
      info.o_symbols.erase(identifier);

      return result;
    }

    return false;
  }
  else if(
    t2.id() == ID_struct_tag || t2.id() == ID_union_tag ||
    t2.id() == ID_c_enum_tag)
  {
    const irep_idt &identifier = to_tag_type(t2).get_identifier();

    if(info.n_symbols.insert(identifier).second)
    {
      bool result=
        adjust_object_type_rec(t1, follow_tags_symbols(ns, t2), info);
      info.n_symbols.erase(identifier);

      return result;
    }

    return false;
  }
  else if(t1.id()==ID_pointer && t2.id()==ID_array)
  {
    info.set_to_new=true; // store new type

    return false;
  }
  else if(t1.id()==ID_array && t2.id()==ID_pointer)
  {
    // ignore
    return false;
  }
  else if(
    t1.id() == ID_struct && to_struct_type(t1).is_incomplete() &&
    t2.id() == ID_struct && !to_struct_type(t2).is_incomplete())
  {
    info.set_to_new=true; // store new type

    return false;
  }
  else if(
    t1.id() == ID_union && to_union_type(t1).is_incomplete() &&
    t2.id() == ID_union && !to_union_type(t2).is_incomplete())
  {
    info.set_to_new = true; // store new type

    return false;
  }
  else if(
    t1.id() == ID_struct && !to_struct_type(t1).is_incomplete() &&
    t2.id() == ID_struct && to_struct_type(t2).is_incomplete())
  {
    // ignore
    return false;
  }
  else if(
    t1.id() == ID_union && !to_union_type(t1).is_incomplete() &&
    t2.id() == ID_union && to_union_type(t2).is_incomplete())
  {
    // ignore
    return false;
  }
  else if(t1.id()!=t2.id())
  {
    // type classes do not match and can't be fixed
    return true;
  }

  if(t1.id()==ID_pointer)
  {
    #if 0
    bool s=info.set_to_new;
    if(adjust_object_type_rec(t1.subtype(), t2.subtype(), info))
    {
      link_warning(
        info.old_symbol,
        info.new_symbol,
        "conflicting pointer types for variable");
      info.set_to_new=s;
    }
    #else
    link_warning(
      info.old_symbol,
      info.new_symbol,
      "conflicting pointer types for variable");
    #endif

    if(info.old_symbol.is_extern && !info.new_symbol.is_extern)
    {
      info.set_to_new = true; // store new type
    }

    return false;
  }
  else if(
    t1.id() == ID_array &&
    !adjust_object_type_rec(
      to_array_type(t1).element_type(), to_array_type(t2).element_type(), info))
  {
    // still need to compare size
    const exprt &old_size=to_array_type(t1).size();
    const exprt &new_size=to_array_type(t2).size();

    if((old_size.is_nil() && new_size.is_not_nil()) ||
       (old_size.is_zero() && new_size.is_not_nil()) ||
       info.old_symbol.is_weak)
    {
      info.set_to_new=true; // store new type
    }
    else if(new_size.is_nil() ||
            new_size.is_zero() ||
            info.new_symbol.is_weak)
    {
      // ok, we will use the old type
    }
    else
    {
      if(new_size.type() != old_size.type())
      {
        link_error(
          info.old_symbol,
          info.new_symbol,
          "conflicting array sizes for variable");

        // error logged, continue typechecking other symbols
        return true;
      }

      equal_exprt eq(old_size, new_size);

      if(!simplify_expr(eq, ns).is_true())
      {
        link_error(
          info.old_symbol,
          info.new_symbol,
          "conflicting array sizes for variable");

        // error logged, continue typechecking other symbols
        return true;
      }
    }

    return false;
  }
  else if(t1.id()==ID_struct || t1.id()==ID_union)
  {
    const struct_union_typet::componentst &components1=
      to_struct_union_type(t1).components();

    const struct_union_typet::componentst &components2=
      to_struct_union_type(t2).components();

    struct_union_typet::componentst::const_iterator
      it1=components1.begin(), it2=components2.begin();
    for( ;
        it1!=components1.end() && it2!=components2.end();
        ++it1, ++it2)
    {
      if(it1->get_name()!=it2->get_name() ||
         adjust_object_type_rec(it1->type(), it2->type(), info))
        return true;
    }
    if(it1!=components1.end() || it2!=components2.end())
      return true;

    return false;
  }

  return true;
}

bool linkingt::adjust_object_type(
  const symbolt &old_symbol,
  const symbolt &new_symbol,
  bool &set_to_new)
{
  const typet &old_type=follow_tags_symbols(ns, old_symbol.type);
  const typet &new_type=follow_tags_symbols(ns, new_symbol.type);

  adjust_type_infot info(old_symbol, new_symbol);
  bool result=adjust_object_type_rec(old_type, new_type, info);
  set_to_new=info.set_to_new;

  return result;
}

void linkingt::duplicate_object_symbol(
  symbolt &old_symbol,
  symbolt &new_symbol)
{
  // both are variables
  bool set_to_new = false;

  if(old_symbol.type != new_symbol.type)
  {
    bool failed=
      adjust_object_type(old_symbol, new_symbol, set_to_new);

    if(failed)
    {
      const typet &old_type=follow_tags_symbols(ns, old_symbol.type);

      // provide additional diagnostic output for
      // struct/union/array/enum
      if(old_type.id()==ID_struct ||
         old_type.id()==ID_union ||
         old_type.id()==ID_array ||
         old_type.id()==ID_c_enum)
        detailed_conflict_report(
          old_symbol,
          new_symbol,
          old_symbol.type,
          new_symbol.type);

      link_error(
        old_symbol,
        new_symbol,
        "conflicting types for variable");

      // error logged, continue typechecking other symbols
      return;
    }
    else if(set_to_new)
      old_symbol.type=new_symbol.type;

    object_type_updates.insert(
      old_symbol.symbol_expr(), old_symbol.symbol_expr());
  }

  // care about initializers

  if(!new_symbol.value.is_nil())
  {
    if(old_symbol.value.is_nil() ||
       old_symbol.is_weak)
    {
      // new_symbol wins
      old_symbol.value=new_symbol.value;
      old_symbol.is_macro=new_symbol.is_macro;
    }
    else if(!new_symbol.is_weak)
    {
      // try simplifier
      exprt tmp_old=old_symbol.value,
            tmp_new=new_symbol.value;

      simplify(tmp_old, ns);
      simplify(tmp_new, ns);

      if(tmp_old == tmp_new)
      {
        // ok, the same
      }
      else
      {
        messaget log{message_handler};
        log.warning().source_location = new_symbol.location;

        log.warning() << "warning: conflicting initializers for"
                      << " variable \"" << old_symbol.name << "\"\n";
        log.warning() << "using old value in module " << old_symbol.module
                      << " " << old_symbol.value.find_source_location() << '\n'
                      << expr_to_string(old_symbol.name, tmp_old) << '\n';
        log.warning() << "ignoring new value in module " << new_symbol.module
                      << " " << new_symbol.value.find_source_location() << '\n'
                      << expr_to_string(new_symbol.name, tmp_new)
                      << messaget::eom;
      }
    }
  }
  else if(set_to_new && !old_symbol.value.is_nil())
  {
    // the type has been updated, now make sure that the initialising assignment
    // will have matching types
    old_symbol.value = typecast_exprt(old_symbol.value, old_symbol.type);
  }
}

void linkingt::duplicate_non_type_symbol(
  symbolt &old_symbol,
  symbolt &new_symbol)
{
  // we do not permit different contracts with the same name to be defined, or
  // cases where only one of the symbols is a contract
  if(
    old_symbol.is_property != new_symbol.is_property ||
    (old_symbol.is_property && new_symbol.is_property &&
     old_symbol.type != new_symbol.type))
  {
    link_error(old_symbol, new_symbol, "conflict on code contract");
  }

  // see if it is a function or a variable

  bool is_code_old_symbol=old_symbol.type.id()==ID_code;
  bool is_code_new_symbol=new_symbol.type.id()==ID_code;

  if(is_code_old_symbol!=is_code_new_symbol)
  {
    link_error(
      old_symbol,
      new_symbol,
      "conflicting definition for symbol");

    // error logged, continue typechecking other symbols
    return;
  }

  if(is_code_old_symbol)
    duplicate_code_symbol(old_symbol, new_symbol);
  else
    duplicate_object_symbol(old_symbol, new_symbol);

  // care about flags

  if(old_symbol.is_extern && !new_symbol.is_extern)
    old_symbol.location=new_symbol.location;

  // it's enough that one isn't extern for the final one not to be
  old_symbol.is_extern=old_symbol.is_extern && new_symbol.is_extern;
}

void linkingt::duplicate_type_symbol(
  symbolt &old_symbol,
  const symbolt &new_symbol)
{
  PRECONDITION(new_symbol.is_type);

  if(!old_symbol.is_type)
  {
    link_error(
      old_symbol,
      new_symbol,
      "conflicting definition for symbol");

    // error logged, continue typechecking other symbols
    return;
  }

  if(old_symbol.type==new_symbol.type)
    return;

  if(
    old_symbol.type.id() == ID_struct &&
    to_struct_type(old_symbol.type).is_incomplete() &&
    new_symbol.type.id() == ID_struct &&
    !to_struct_type(new_symbol.type).is_incomplete())
  {
    old_symbol.type=new_symbol.type;
    old_symbol.location=new_symbol.location;
    return;
  }

  if(
    old_symbol.type.id() == ID_struct &&
    !to_struct_type(old_symbol.type).is_incomplete() &&
    new_symbol.type.id() == ID_struct &&
    to_struct_type(new_symbol.type).is_incomplete())
  {
    // ok, keep old
    return;
  }

  if(
    old_symbol.type.id() == ID_union &&
    to_union_type(old_symbol.type).is_incomplete() &&
    new_symbol.type.id() == ID_union &&
    !to_union_type(new_symbol.type).is_incomplete())
  {
    old_symbol.type=new_symbol.type;
    old_symbol.location=new_symbol.location;
    return;
  }

  if(
    old_symbol.type.id() == ID_union &&
    !to_union_type(old_symbol.type).is_incomplete() &&
    new_symbol.type.id() == ID_union &&
    to_union_type(new_symbol.type).is_incomplete())
  {
    // ok, keep old
    return;
  }

  if(
    old_symbol.type.id() == ID_array && new_symbol.type.id() == ID_array &&
    to_array_type(old_symbol.type).element_type() ==
      to_array_type(new_symbol.type).element_type())
  {
    if(to_array_type(old_symbol.type).size().is_nil() &&
       to_array_type(new_symbol.type).size().is_not_nil())
    {
      to_array_type(old_symbol.type).size()=
        to_array_type(new_symbol.type).size();
      return;
    }

    if(to_array_type(new_symbol.type).size().is_nil() &&
       to_array_type(old_symbol.type).size().is_not_nil())
    {
      // ok, keep old
      return;
    }
  }

  detailed_conflict_report(
    old_symbol,
    new_symbol,
    old_symbol.type,
    new_symbol.type);

  link_error(
    old_symbol,
    new_symbol,
    "unexpected difference between type symbols");
}

linkingt::renamingt linkingt::needs_renaming_type(
  const symbolt &old_symbol,
  const symbolt &new_symbol)
{
  PRECONDITION(new_symbol.is_type);

  if(!old_symbol.is_type)
    return renamingt::RENAME_NEW;

  if(old_symbol.type==new_symbol.type)
    return renamingt::NO_RENAMING;

  if(
    old_symbol.type.id() == ID_struct &&
    to_struct_type(old_symbol.type).is_incomplete() &&
    new_symbol.type.id() == ID_struct &&
    !to_struct_type(new_symbol.type).is_incomplete())
  {
    return renamingt::NO_RENAMING; // not different
  }

  if(
    old_symbol.type.id() == ID_struct &&
    !to_struct_type(old_symbol.type).is_incomplete() &&
    new_symbol.type.id() == ID_struct &&
    to_struct_type(new_symbol.type).is_incomplete())
  {
    return renamingt::NO_RENAMING; // not different
  }

  if(
    old_symbol.type.id() == ID_union &&
    to_union_type(old_symbol.type).is_incomplete() &&
    new_symbol.type.id() == ID_union &&
    !to_union_type(new_symbol.type).is_incomplete())
  {
    return renamingt::NO_RENAMING; // not different
  }

  if(
    old_symbol.type.id() == ID_union &&
    !to_union_type(old_symbol.type).is_incomplete() &&
    new_symbol.type.id() == ID_union &&
    to_union_type(new_symbol.type).is_incomplete())
  {
    return renamingt::NO_RENAMING; // not different
  }

  if(
    old_symbol.type.id() == ID_array && new_symbol.type.id() == ID_array &&
    to_array_type(old_symbol.type).element_type() ==
      to_array_type(new_symbol.type).element_type())
  {
    if(to_array_type(old_symbol.type).size().is_nil() &&
       to_array_type(new_symbol.type).size().is_not_nil())
    {
      return renamingt::NO_RENAMING; // not different
    }

    if(to_array_type(new_symbol.type).size().is_nil() &&
       to_array_type(old_symbol.type).size().is_not_nil())
    {
      return renamingt::NO_RENAMING; // not different
    }
  }

  return renamingt::RENAME_NEW; // different
}

static void do_type_dependencies(
  const symbol_table_baset &src_symbol_table,
  std::unordered_set<irep_idt> &needs_to_be_renamed,
  message_handlert &message_handler)
{
  // Any type that uses a symbol that will be renamed also
  // needs to be renamed, and so on, until saturation.

  // X -> Y iff Y uses X for new symbol type IDs X and Y
  std::unordered_map<irep_idt, std::unordered_set<irep_idt>> used_by;

  for(const auto &symbol_pair : src_symbol_table.symbols)
  {
    if(symbol_pair.second.is_type)
    {
      // find type and array-size symbols
      find_symbols_sett symbols_used;
      find_type_and_expr_symbols(symbol_pair.second.type, symbols_used);

      for(const auto &symbol_used : symbols_used)
      {
        used_by[symbol_used].insert(symbol_pair.first);
      }
    }
  }

  std::deque<irep_idt> queue(
    needs_to_be_renamed.begin(), needs_to_be_renamed.end());

  while(!queue.empty())
  {
    irep_idt id = queue.back();
    queue.pop_back();

    const std::unordered_set<irep_idt> &u = used_by[id];

    for(const auto &dep : u)
      if(needs_to_be_renamed.insert(dep).second)
      {
        queue.push_back(dep);
        #ifdef DEBUG
        messaget log{message_handler};
        log.debug() << "LINKING: needs to be renamed (dependency): " << dep
                    << messaget::eom;
#endif
      }
  }
}

std::unordered_map<irep_idt, irep_idt> linkingt::rename_symbols(
  const symbol_table_baset &src_symbol_table,
  const std::unordered_set<irep_idt> &needs_to_be_renamed)
{
  std::unordered_map<irep_idt, irep_idt> new_identifiers;
  namespacet src_ns(src_symbol_table);

  for(const irep_idt &id : needs_to_be_renamed)
  {
    const symbolt &new_symbol = src_ns.lookup(id);

    irep_idt new_identifier;

    if(new_symbol.is_type)
      new_identifier=type_to_name(src_ns, id, new_symbol.type);
    else
      new_identifier = rename(src_symbol_table, id);

    new_identifiers.emplace(id, new_identifier);

#ifdef DEBUG
    messaget log{message_handler};
    log.debug() << "LINKING: renaming " << id << " to " << new_identifier
                << messaget::eom;
#endif

    if(new_symbol.is_type)
      rename_new_symbol.insert_type(id, new_identifier);
    else
      rename_new_symbol.insert_expr(id, new_identifier);
  }

  return new_identifiers;
}

void linkingt::copy_symbols(
  const symbol_table_baset &src_symbol_table,
  const std::unordered_map<irep_idt, irep_idt> &new_identifiers)
{
  std::map<irep_idt, symbolt> src_symbols;
  // First apply the renaming
  for(const auto &named_symbol : src_symbol_table.symbols)
  {
    symbolt symbol=named_symbol.second;
    // apply the renaming
    rename_new_symbol(symbol.type);
    rename_new_symbol(symbol.value);
    auto it = new_identifiers.find(named_symbol.first);
    if(it != new_identifiers.end())
      symbol.name = it->second;

    src_symbols.emplace(named_symbol.first, std::move(symbol));
  }

  // Move over all the non-colliding ones
  std::unordered_set<irep_idt> collisions;

  for(const auto &named_symbol : src_symbols)
  {
    // renamed?
    if(named_symbol.first!=named_symbol.second.name)
    {
      // new
      main_symbol_table.add(named_symbol.second);
    }
    else
    {
      if(!main_symbol_table.has_symbol(named_symbol.first))
      {
        // new
        main_symbol_table.add(named_symbol.second);
      }
      else
        collisions.insert(named_symbol.first);
    }
  }

  // Now do the collisions
  for(const irep_idt &collision : collisions)
  {
    symbolt &old_symbol = main_symbol_table.get_writeable_ref(collision);
    symbolt &new_symbol=src_symbols.at(collision);

    if(new_symbol.is_type)
      duplicate_type_symbol(old_symbol, new_symbol);
    else
      duplicate_non_type_symbol(old_symbol, new_symbol);
  }

  // Apply type updates to initializers
  for(auto it = main_symbol_table.begin(); it != main_symbol_table.end(); ++it)
  {
    if(
      !it->second.is_type && !it->second.is_macro &&
      it->second.value.is_not_nil())
    {
      object_type_updates(it.get_writeable_symbol().value);
    }
  }
}

bool linkingt::link(const symbol_table_baset &src_symbol_table)
{
  const unsigned errors_before =
    message_handler.get_message_count(messaget::M_ERROR);

  // We do this in three phases. We first figure out which symbols need to
  // be renamed, and then build the renaming, and finally apply this
  // renaming in the second pass over the symbol table.

  // PHASE 1: identify symbols to be renamed

  std::unordered_set<irep_idt> needs_to_be_renamed;

  for(const auto &symbol_pair : src_symbol_table.symbols)
  {
    symbol_table_baset::symbolst::const_iterator m_it =
      main_symbol_table.symbols.find(symbol_pair.first);

    if(m_it != main_symbol_table.symbols.end())
    {
      // duplicate
      switch(needs_renaming(m_it->second, symbol_pair.second))
      {
      case renamingt::NO_RENAMING:
        break;
      case renamingt::RENAME_OLD:
      {
        symbolt renamed_symbol = m_it->second;
        renamed_symbol.name = rename(src_symbol_table, symbol_pair.first);
        if(m_it->second.is_type)
          rename_main_symbol.insert_type(m_it->first, renamed_symbol.name);
        else
          rename_main_symbol.insert_expr(m_it->first, renamed_symbol.name);
        main_symbol_table.erase(m_it);
        main_symbol_table.insert(std::move(renamed_symbol));
        break;
      }
      case renamingt::RENAME_NEW:
      {
        needs_to_be_renamed.insert(symbol_pair.first);
#ifdef DEBUG
        messaget log{message_handler};
        log.debug() << "LINKING: needs to be renamed: " << symbol_pair.first
                    << messaget::eom;
#endif
        break;
      }
      }
    }
  }

  // rename within main symbol table
  for(auto &symbol_pair : main_symbol_table)
  {
    symbolt tmp = symbol_pair.second;
    bool unmodified = rename_main_symbol(tmp.value);
    unmodified &= rename_main_symbol(tmp.type);
    if(!unmodified)
    {
      symbolt *sym_ptr = main_symbol_table.get_writeable(symbol_pair.first);
      CHECK_RETURN(sym_ptr);
      *sym_ptr = std::move(tmp);
    }
  }

  // renaming types may trigger further renaming
  do_type_dependencies(src_symbol_table, needs_to_be_renamed, message_handler);

  // PHASE 2: actually rename them
  auto new_identifiers = rename_symbols(src_symbol_table, needs_to_be_renamed);

  // PHASE 3: copy new symbols to main table
  copy_symbols(src_symbol_table, new_identifiers);

  return message_handler.get_message_count(messaget::M_ERROR) != errors_before;
}

bool linking(
  symbol_table_baset &dest_symbol_table,
  const symbol_table_baset &new_symbol_table,
  message_handlert &message_handler)
{
  linkingt linking(dest_symbol_table, message_handler);

<<<<<<< HEAD
  return linking.link(new_symbol_table);
}
=======
  return linking.typecheck_main();
}
>>>>>>> 43648395
<|MERGE_RESOLUTION|>--- conflicted
+++ resolved
@@ -1766,10 +1766,5 @@
 {
   linkingt linking(dest_symbol_table, message_handler);
 
-<<<<<<< HEAD
   return linking.link(new_symbol_table);
 }
-=======
-  return linking.typecheck_main();
-}
->>>>>>> 43648395
