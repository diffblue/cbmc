/*******************************************************************\

Module:

Author: Daniel Kroening, kroening@kroening.com

\*******************************************************************/

#include "static_lifetime_init.h"

#include <cassert>
#include <cstdlib>

#include <util/namespace.h>
#include <util/std_expr.h>
#include <util/arith_tools.h>
#include <util/std_code.h>
#include <util/config.h>
#include <util/prefix.h>

#include <util/c_types.h>

#include <goto-programs/goto_functions.h>

#include "zero_initializer.h"

bool static_lifetime_init(
  symbol_tablet &symbol_table,
  const source_locationt &source_location,
  message_handlert &message_handler)
{
  namespacet ns(symbol_table);

<<<<<<< HEAD
  symbol_tablet::opt_symbol_reft maybe_symbol=
    symbol_table.get_writeable(INITIALIZE_FUNCTION);
=======
  const auto maybe_symbol=symbol_table.get_writeable(INITIALIZE_FUNCTION);
>>>>>>> 9e051771
  if(!maybe_symbol)
    return false;
  symbolt &init_symbol=*maybe_symbol;

  init_symbol.value=code_blockt();
  init_symbol.value.add_source_location()=source_location;

  code_blockt &dest=to_code_block(to_code(init_symbol.value));

  // add the magic label to hide
  dest.add(code_labelt("__CPROVER_HIDE", code_skipt()));

  // do assignments based on "value"

  // sort alphabetically for reproducible results
  std::set<std::string> symbols;

  forall_symbols(it, symbol_table.symbols)
    symbols.insert(id2string(it->first));

  for(const std::string &id : symbols)
  {
    const symbolt &symbol=ns.lookup(id);

    const irep_idt &identifier=symbol.name;

    if(!symbol.is_static_lifetime)
      continue;

    if(symbol.is_type || symbol.is_macro)
      continue;

    // special values
    if(identifier==CPROVER_PREFIX "constant_infinity_uint" ||
       identifier==CPROVER_PREFIX "memory" ||
       identifier=="__func__" ||
       identifier=="__FUNCTION__" ||
       identifier=="__PRETTY_FUNCTION__" ||
       identifier=="argc'" ||
       identifier=="argv'" ||
       identifier=="envp'" ||
       identifier=="envp_size'")
      continue;

    // just for linking
    if(has_prefix(id, CPROVER_PREFIX "architecture_"))
      continue;

    const typet &type=ns.follow(symbol.type);

    // check type
    if(type.id()==ID_code ||
       type.id()==ID_empty)
      continue;

    // We won't try to initialize any symbols that have
    // remained incomplete.

    if(symbol.value.is_nil() &&
       symbol.is_extern)
      // Compilers would usually complain about these
      // symbols being undefined.
      continue;

    if(type.id()==ID_array &&
       to_array_type(type).size().is_nil())
    {
      // C standard 6.9.2, paragraph 5
      // adjust the type to an array of size 1
      symbolt &symbol=*symbol_table.get_writeable(identifier);
      symbol.type=type;
      symbol.type.set(ID_size, from_integer(1, size_type()));
    }

    if(type.id()==ID_incomplete_struct ||
       type.id()==ID_incomplete_union)
      continue; // do not initialize

    if(symbol.value.id()==ID_nondet)
      continue; // do not initialize

    exprt rhs;

    if(symbol.value.is_nil())
    {
      try
      {
        namespacet ns(symbol_table);
        rhs=zero_initializer(symbol.type, symbol.location, ns, message_handler);
        assert(rhs.is_not_nil());
      }
      catch(...)
      {
        return true;
      }
    }
    else
      rhs=symbol.value;

    code_assignt code(symbol.symbol_expr(), rhs);
    code.add_source_location()=symbol.location;

    dest.move_to_operands(code);
  }

  // call designated "initialization" functions

  for(const std::string &id : symbols)
  {
    const symbolt &symbol=ns.lookup(id);

    if(symbol.type.id()==ID_code &&
       to_code_type(symbol.type).return_type().id()==ID_constructor)
    {
      code_function_callt function_call;
      function_call.function()=symbol.symbol_expr();
      function_call.add_source_location()=source_location;
      dest.move_to_operands(function_call);
    }
  }

  return false;
}<|MERGE_RESOLUTION|>--- conflicted
+++ resolved
@@ -31,12 +31,7 @@
 {
   namespacet ns(symbol_table);
 
-<<<<<<< HEAD
-  symbol_tablet::opt_symbol_reft maybe_symbol=
-    symbol_table.get_writeable(INITIALIZE_FUNCTION);
-=======
   const auto maybe_symbol=symbol_table.get_writeable(INITIALIZE_FUNCTION);
->>>>>>> 9e051771
   if(!maybe_symbol)
     return false;
   symbolt &init_symbol=*maybe_symbol;
