/*******************************************************************\

Module: C++ Language Type Checking

Author: Daniel Kroening, kroening@cs.cmu.edu

\*******************************************************************/

/// \file
/// C++ Language Type Checking

#include "cpp_declarator_converter.h"

#include <util/source_location.h>
#include <util/std_types.h>

#include <util/c_types.h>

#include "cpp_type2name.h"
#include "cpp_typecheck.h"

cpp_declarator_convertert::cpp_declarator_convertert(
  class cpp_typecheckt &_cpp_typecheck):
  is_typedef(false),
  is_template(false),
  is_template_parameter(false),
  is_friend(false),
  linkage_spec(_cpp_typecheck.current_linkage_spec),
  cpp_typecheck(_cpp_typecheck),
  is_code(false)
{
}

symbolt &cpp_declarator_convertert::convert(
  const typet &declaration_type,
  const cpp_storage_spect &storage_spec,
  const cpp_member_spect &member_spec,
  cpp_declaratort &declarator)
{
  assert(declaration_type.is_not_nil());

  if(declaration_type.id()=="cpp-cast-operator")
  {
    typet type;
    type.swap(declarator.name().get_sub().back());
    declarator.type().subtype()=type;
    std::string tmp;
    cpp_typecheck.typecheck_type(type);
    irept name(ID_name);
    name.set(ID_identifier, "("+cpp_type2name(type)+")");
    declarator.name().get_sub().back().swap(name);
  }

  assert(declarator.id()==ID_cpp_declarator);
  final_type=declarator.merge_type(declaration_type);
  assert(final_type.is_not_nil());

  cpp_template_args_non_tct template_args;

  // run resolver on scope
  {
    cpp_save_scopet save_scope(cpp_typecheck.cpp_scopes);

    cpp_typecheck_resolvet cpp_typecheck_resolve(cpp_typecheck);

    cpp_typecheck_resolve.resolve_scope(
      declarator.name(), base_name, template_args);

    scope=&cpp_typecheck.cpp_scopes.current_scope();

    // check the declarator-part of the type, in that scope
    cpp_typecheck.typecheck_type(final_type);
  }

  is_code=is_code_type(final_type);

  // global-scope arrays must have fixed size
  if(scope->is_global_scope())
    cpp_typecheck.check_fixed_size_array(final_type);

  get_final_identifier();

  // first see if it is a member
  if(scope->id_class==cpp_idt::id_classt::CLASS && !is_friend)
  {
    // it's a member! it must be declared already

    typet &method_qualifier=
      static_cast<typet &>(declarator.method_qualifier());

    // adjust template type
    if(final_type.id()==ID_template)
    {
      UNREACHABLE;
      typet tmp;
      tmp.swap(final_type.subtype());
      final_type.swap(tmp);
    }

    // try static first
<<<<<<< HEAD
    symbol_tablet::opt_symbol_reft maybe_symbol=
=======
    auto maybe_symbol=
>>>>>>> 9e051771
      cpp_typecheck.symbol_table.get_writeable(final_identifier);

    if(!maybe_symbol)
    {
      // adjust type if it's a non-static member function
      if(final_type.id()==ID_code)
        cpp_typecheck.add_this_to_method_type(
          scope->identifier, final_type, method_qualifier);

      get_final_identifier();

      // try again
      maybe_symbol=cpp_typecheck.symbol_table.get_writeable(final_identifier);
      if(!maybe_symbol)
      {
        cpp_typecheck.error().source_location=
          declarator.name().source_location();
        cpp_typecheck.error() << "member `" << base_name
                              << "' not found in scope `"
                              << scope->identifier << "'"
                              << messaget::eom;
        throw 0;
      }
    }

    symbolt &symbol=*maybe_symbol;

    combine_types(declarator.name().source_location(), final_type, symbol);
    enforce_rules(symbol);

    // If it is a constructor, we take care of the
    // object initialization
    if(final_type.get(ID_return_type)==ID_constructor)
    {
      const cpp_namet &name=declarator.name();

      exprt symbol_expr=
        cpp_typecheck.resolve(
          name,
          cpp_typecheck_resolvet::wantt::TYPE,
          cpp_typecheck_fargst());

      if(symbol_expr.id()!=ID_type ||
         symbol_expr.type().id()!=ID_symbol)
      {
        cpp_typecheck.error().source_location=name.source_location();
        cpp_typecheck.error() << "error: expected type"
                              << messaget::eom;
        throw 0;
      }

      irep_idt identifier=symbol_expr.type().get(ID_identifier);
      const symbolt &symb=cpp_typecheck.lookup(identifier);
      const typet &type = symb.type;
      assert(type.id()==ID_struct);

      if(declarator.find(ID_member_initializers).is_nil())
        declarator.set(ID_member_initializers, ID_member_initializers);

      cpp_typecheck.check_member_initializers(
        type.find(ID_bases),
        to_struct_type(type).components(),
        declarator.member_initializers());

      cpp_typecheck.full_member_initialization(
        to_struct_type(type),
        declarator.member_initializers());
    }

    if(!storage_spec.is_extern())
      symbol.is_extern=false;

    // initializer?
    handle_initializer(symbol, declarator);

    return symbol;
  }
  else
  {
    // no, it's no way a method

    // we won't allow the constructor/destructor type
    if(final_type.id()==ID_code &&
       to_code_type(final_type).return_type().id()==ID_constructor)
    {
      cpp_typecheck.error().source_location=declarator.name().source_location();
      cpp_typecheck.error() << "function must have return type"
                            << messaget::eom;
      throw 0;
    }

    // already there?
<<<<<<< HEAD
    symbol_tablet::opt_symbol_reft maybe_symbol=
=======
    const auto maybe_symbol=
>>>>>>> 9e051771
      cpp_typecheck.symbol_table.get_writeable(final_identifier);
    if(!maybe_symbol)
      return convert_new_symbol(storage_spec, member_spec, declarator);
    symbolt &symbol=*maybe_symbol;

    if(!storage_spec.is_extern())
      symbol.is_extern = false;

    if(declarator.get_bool("#template_case"))
      return symbol;

    combine_types(declarator.name().source_location(), final_type, symbol);
    enforce_rules(symbol);

    // initializer?
    handle_initializer(symbol, declarator);

    if(symbol.type.id()=="cpp-template-type")
    {
      cpp_scopet::id_sett id_set;

      scope->lookup_identifier(
        symbol.name, cpp_idt::id_classt::TEMPLATE_PARAMETER, id_set);

      if(id_set.empty())
      {
        cpp_idt &identifier=
          cpp_typecheck.cpp_scopes.put_into_scope(symbol, *scope);
        identifier.id_class=cpp_idt::id_classt::TEMPLATE_PARAMETER;
      }
    }

    return symbol;
  }
}

void cpp_declarator_convertert::combine_types(
  const source_locationt &source_location,
  const typet &decl_type,
  symbolt &symbol)
{
  if(symbol.type.id()==decl_type.id() &&
     decl_type.id()==ID_code)
  {
    // functions need special treatment due
    // to argument names, default values, and inlined-ness
    const code_typet &decl_code_type=to_code_type(decl_type);
    code_typet &symbol_code_type=to_code_type(symbol.type);

    if(decl_code_type.get_inlined())
      symbol_code_type.set_inlined(true);

    if(decl_code_type.return_type()==symbol_code_type.return_type() &&
       decl_code_type.parameters().size()==symbol_code_type.parameters().size())
    {
      for(std::size_t i=0; i<decl_code_type.parameters().size(); i++)
      {
        const code_typet::parametert &decl_parameter=
          decl_code_type.parameters()[i];
        code_typet::parametert &symbol_parameter=
          symbol_code_type.parameters()[i];

        // first check type
        if(decl_parameter.type()!=symbol_parameter.type())
        {
          // The 'this' parameter of virtual functions mismatches
          if(i!=0 || !symbol_code_type.get_bool("#is_virtual"))
          {
            cpp_typecheck.error().source_location=source_location;
            cpp_typecheck.error() << "symbol `" << symbol.display_name()
                                  << "': parameter " << (i+1)
                                  << " type mismatch\n"
                                  << "previous type: "
                                  << cpp_typecheck.to_string(
                                       symbol_parameter.type())
                                  << "\nnew type: "
                                  << cpp_typecheck.to_string(
                                       decl_parameter.type())
                                  << messaget::eom;
            throw 0;
          }
        }

        if(symbol.value.is_nil())
        {
          symbol_parameter.set_base_name(decl_parameter.get_base_name());
          symbol_parameter.set_identifier(decl_parameter.get_identifier());
          symbol_parameter.add_source_location()=
            decl_parameter.source_location();
        }
      }

      // ok
      return;
    }
  }
  else if(symbol.type==decl_type)
    return; // ok
  else if(symbol.type.id()==ID_array &&
          symbol.type.find(ID_size).is_nil() &&
          decl_type.id()==ID_array &&
          symbol.type.subtype()==decl_type.subtype())
  {
    symbol.type = decl_type;
    return; // ok
  }

  cpp_typecheck.error().source_location=source_location;
  cpp_typecheck.error() << "symbol `" << symbol.display_name()
                        << "' already declared with different type:\n"
                        << "original: "
                        << cpp_typecheck.to_string(symbol.type)
                        << "\n     new: "
                        << cpp_typecheck.to_string(final_type)
                        << messaget::eom;
  throw 0;
}

void cpp_declarator_convertert::enforce_rules(const symbolt &symbol)
{
  // enforce rules for operator overloading
  operator_overloading_rules(symbol);

  // enforce rules about main()
  main_function_rules(symbol);
}

void cpp_declarator_convertert::handle_initializer(
  symbolt &symbol,
  cpp_declaratort &declarator)
{
  exprt &value=declarator.value();

  // moves member initializers into 'value'
  cpp_typecheck.move_member_initializers(
    declarator.member_initializers(),
    symbol.type,
    value);

  // any initializer to be done?
  if(value.is_nil())
    return;

  if(symbol.is_extern)
  {
    // the symbol is really located here
    symbol.is_extern=false;
  }

  if(symbol.value.is_nil())
  {
    // no initial value yet
    symbol.value.swap(value);

    if(is_code && declarator.type().id()!=ID_template)
      cpp_typecheck.add_method_body(&symbol);

    if(!is_code)
      cpp_typecheck.convert_initializer(symbol);
  }
  else
  {
    #if 0
    cpp_typecheck.error().source_location=declarator.name());

    if(is_code)
      cpp_typecheck.str << "body of function `"
                        << symbol.display_name()
                        << "' has already been defined";
    else
      cpp_typecheck.str << "symbol `"
                        << symbol.display_name()
                        << "' already has an initializer";

    throw 0;
    #endif
  }
}

void cpp_declarator_convertert::get_final_identifier()
{
  std::string identifier=id2string(base_name);

  // main is always "C" linkage, as a matter of principle
  if(is_code &&
     base_name==ID_main &&
     scope->prefix=="")
  {
    linkage_spec=ID_C;
  }

  if(is_code)
  {
    if(linkage_spec==ID_C)
    {
      // fine as is
    }
    else if(linkage_spec==ID_auto ||
            linkage_spec==ID_cpp)
    {
      // Is there already an `extern "C"' function with the same name
      // and the same signature?
      symbol_tablet::symbolst::const_iterator
        c_it=cpp_typecheck.symbol_table.symbols.find(identifier);

      if(c_it!=cpp_typecheck.symbol_table.symbols.end() &&
         c_it->second.type.id()==ID_code &&
         cpp_typecheck.function_identifier(final_type)==
         cpp_typecheck.function_identifier(c_it->second.type))
      {
        // leave as is, no decoration
      }
      else
      {
        // add C++ decoration
        identifier+=id2string(cpp_typecheck.function_identifier(final_type));
      }
    }
  }

  final_identifier=
    scope->prefix+
    identifier;
}

symbolt &cpp_declarator_convertert::convert_new_symbol(
  const cpp_storage_spect &storage_spec,
  const cpp_member_spect &member_spec,
  cpp_declaratort &declarator)
{
  irep_idt pretty_name=get_pretty_name();

  symbolt symbol;

  symbol.name=final_identifier;
  symbol.base_name=base_name;
  symbol.value=declarator.value();
  symbol.location=declarator.name().source_location();
  symbol.mode=linkage_spec==ID_auto?ID_cpp:linkage_spec;
  symbol.module=cpp_typecheck.module;
  symbol.type=final_type;
  symbol.is_type=is_typedef;
  symbol.is_macro=is_typedef && !is_template_parameter;
  symbol.pretty_name=pretty_name;

  // Constant? These are propagated.
  if(symbol.type.get_bool(ID_C_constant) &&
     symbol.value.is_not_nil())
    symbol.is_macro=true;

  if(member_spec.is_inline())
    symbol.type.set(ID_C_inlined, true);

  if(!symbol.is_type)
  {
    if(is_code)
    {
      // it is a function
      if(storage_spec.is_static())
        symbol.is_file_local=true;
    }
    else
    {
      // it is a variable
      symbol.is_state_var=true;
      symbol.is_lvalue = !is_reference(symbol.type) &&
                         !(symbol.type.get_bool(ID_C_constant) &&
                         is_number(symbol.type) &&
                         symbol.value.id() == ID_constant);

      if(cpp_typecheck.cpp_scopes.current_scope().is_global_scope())
      {
        symbol.is_static_lifetime=true;

        if(storage_spec.is_extern())
          symbol.is_extern=true;
      }
      else
      {
        if(storage_spec.is_static())
        {
          symbol.is_static_lifetime=true;
          symbol.is_file_local=true;
        }
        else if(storage_spec.is_extern())
        {
          cpp_typecheck.error().source_location=storage_spec.location();
          cpp_typecheck.error() << "external storage not permitted here"
                                << messaget::eom;
          throw 0;
        }
      }
    }
  }

  if(symbol.is_static_lifetime)
    cpp_typecheck.dynamic_initializations.push_back(symbol.name);

  // move early, it must be visible before doing any value
  symbolt *new_symbol;

  if(cpp_typecheck.symbol_table.move(symbol, new_symbol))
  {
    cpp_typecheck.error().source_location=symbol.location;
    cpp_typecheck.error()
      << "cpp_typecheckt::convert_declarator: symbol_table.move() failed"
      << messaget::eom;
    throw 0;
  }

  if(!is_code)
  {
    cpp_scopest::id_sett id_set;

    cpp_typecheck.cpp_scopes.current_scope().lookup(
      base_name, cpp_scopet::SCOPE_ONLY, id_set);

    for(cpp_scopest::id_sett::const_iterator
        id_it=id_set.begin();
        id_it!=id_set.end();
        id_it++)
    {
      const cpp_idt &id=**id_it;
      // the name is already in the scope
      // this is ok if they belong to different categories

      if(!id.is_class() && !id.is_enum())
      {
        cpp_typecheck.error().source_location=new_symbol->location;
        cpp_typecheck.error() << "`" << base_name
                              << "' already in scope"
                              << messaget::eom;
        throw 0;
      }
    }
  }

  // put into scope
  cpp_idt &identifier=
    cpp_typecheck.cpp_scopes.put_into_scope(*new_symbol, *scope, is_friend);

  if(is_template)
    identifier.id_class=cpp_idt::id_classt::TEMPLATE;
  else if(is_template_parameter)
    identifier.id_class=cpp_idt::id_classt::TEMPLATE_PARAMETER;
  else if(is_typedef)
    identifier.id_class=cpp_idt::id_classt::TYPEDEF;
  else
    identifier.id_class=cpp_idt::id_classt::SYMBOL;

  // do the value
  if(!new_symbol->is_type)
  {
    if(is_code && declarator.type().id()!=ID_template)
      cpp_typecheck.add_method_body(new_symbol);

    if(!is_code)
      cpp_typecheck.convert_initializer(*new_symbol);
  }

  enforce_rules(*new_symbol);

  return *new_symbol;
}

irep_idt cpp_declarator_convertert::get_pretty_name()
{
  if(is_code)
  {
    const irept::subt &parameters=
      final_type.find(ID_parameters).get_sub();

    std::string result=scope->prefix+id2string(base_name)+"(";

    forall_irep(it, parameters)
    {
      const typet &parameter_type=((exprt &)*it).type();

      if(it!=parameters.begin())
        result+=", ";

      result+=cpp_typecheck.to_string(parameter_type);
    }

    result+=')';

    return result;
  }

  return scope->prefix+id2string(base_name);
}

void cpp_declarator_convertert::operator_overloading_rules(
  const symbolt &symbol)
{
}

void cpp_declarator_convertert::main_function_rules(
  const symbolt &symbol)
{
  if(symbol.name==ID_main)
  {
    if(symbol.type.id()!=ID_code)
    {
      cpp_typecheck.error().source_location=symbol.location;
      cpp_typecheck.error() << "main must be function" << messaget::eom;
      throw 0;
    }

    const typet &return_type=
      to_code_type(symbol.type).return_type();

    if(return_type!=signed_int_type())
    {
      // Too many embedded compilers ignore this rule.
      #if 0
      cpp_typecheck.error().source_location=symbol.location;
      throw "main must return int";
      #endif
    }
  }
}<|MERGE_RESOLUTION|>--- conflicted
+++ resolved
@@ -98,11 +98,7 @@
     }
 
     // try static first
-<<<<<<< HEAD
-    symbol_tablet::opt_symbol_reft maybe_symbol=
-=======
     auto maybe_symbol=
->>>>>>> 9e051771
       cpp_typecheck.symbol_table.get_writeable(final_identifier);
 
     if(!maybe_symbol)
@@ -195,11 +191,7 @@
     }
 
     // already there?
-<<<<<<< HEAD
-    symbol_tablet::opt_symbol_reft maybe_symbol=
-=======
     const auto maybe_symbol=
->>>>>>> 9e051771
       cpp_typecheck.symbol_table.get_writeable(final_identifier);
     if(!maybe_symbol)
       return convert_new_symbol(storage_spec, member_spec, declarator);
