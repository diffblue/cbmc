/*******************************************************************\

Module: Instrument codet with assertions/runtime exceptions

Author: Cristina David

Date:   June 2017

\*******************************************************************/

#include <util/arith_tools.h>
#include <util/fresh_symbol.h>
#include <util/std_code.h>
#include <util/std_expr.h>
#include <util/symbol_table.h>
#include <util/c_types.h>

#include <goto-programs/goto_functions.h>

#include "java_bytecode_convert_class.h"
#include "java_bytecode_instrument.h"
#include "java_entry_point.h"
#include "java_root_class.h"
#include "java_types.h"
#include "java_utils.h"

class java_bytecode_instrumentt:public messaget
{
public:
  java_bytecode_instrumentt(
    symbol_tablet &_symbol_table,
    const bool _throw_runtime_exceptions,
    message_handlert &_message_handler):
    messaget(_message_handler),
    symbol_table(_symbol_table),
    throw_runtime_exceptions(_throw_runtime_exceptions),
    message_handler(_message_handler)
    {
    }

  void operator()(exprt &expr);

protected:
  symbol_tablet &symbol_table;
  const bool throw_runtime_exceptions;
  message_handlert &message_handler;

  codet throw_exception(
    const exprt &cond,
    const source_locationt &original_loc,
    const irep_idt &exc_name);

  codet check_array_access(
    const exprt &array_struct,
    const exprt &idx,
    const source_locationt &original_loc);

  codet check_arithmetic_exception(
    const exprt &denominator,
    const source_locationt &original_loc);

  codet check_null_dereference(
    const exprt &expr,
    const source_locationt &original_loc);

  codet check_class_cast(
    const exprt &class1,
    const exprt &class2,
    const source_locationt &original_loc);

  codet check_array_length(
    const exprt &length,
    const source_locationt &original_loc);

  void instrument_code(exprt &expr);
  void add_expr_instrumentation(code_blockt &block, const exprt &expr);
  void prepend_instrumentation(codet &code, code_blockt &instrumentation);
  codet instrument_expr(const exprt &expr);
};


/// Creates a class stub for exc_name and generates a
///  conditional GOTO such that exc_name is thrown when
///  cond is met.
/// \par parameters: `cond`: condition to be met in order
/// to throw an exception
/// `original_loc`: source location in the original program
/// `exc_name`: the name of the exception to be thrown
/// \return Returns the code initialising the throwing the
/// exception
codet java_bytecode_instrumentt::throw_exception(
  const exprt &cond,
  const source_locationt &original_loc,
  const irep_idt &exc_name)
{
  irep_idt exc_class_name("java::"+id2string(exc_name));

  if(!symbol_table.has_symbol(exc_class_name))
  {
    generate_class_stub(
      exc_name,
      symbol_table,
      get_message_handler(),
      struct_union_typet::componentst{});
  }

  pointer_typet exc_ptr_type=
    pointer_type(symbol_typet(exc_class_name));

  // Allocate and throw an instance of the exception class:

  symbolt &new_symbol=
    get_fresh_aux_symbol(
      exc_ptr_type,
      "new_exception",
      "new_exception",
      original_loc,
      ID_java,
      symbol_table);

  side_effect_exprt new_instance(ID_java_new, exc_ptr_type);
  code_assignt assign_new(new_symbol.symbol_expr(), new_instance);

  side_effect_expr_throwt throw_expr;
  throw_expr.copy_to_operands(new_symbol.symbol_expr());

  code_blockt throw_code;
  throw_code.move_to_operands(assign_new);
  throw_code.copy_to_operands(code_expressiont(throw_expr));

  code_ifthenelset if_code;
  if_code.add_source_location()=original_loc;
  if_code.cond()=cond;
  if_code.then_case()=throw_code;

  return if_code;
}


/// Checks whether there is a division by zero
/// and throws ArithmeticException if necessary.
/// Exceptions are thrown when the `throw_runtime_exceptions`
/// flag is set.
/// \return Based on the value of the flag `throw_runtime_exceptions`,
/// it returns code that either throws an ArithmeticException
/// or is a skip
codet java_bytecode_instrumentt::check_arithmetic_exception(
  const exprt &denominator,
  const source_locationt &original_loc)
{
  const constant_exprt &zero=from_integer(0, denominator.type());
  const binary_relation_exprt equal_zero(denominator, ID_equal, zero);

  if(throw_runtime_exceptions)
    return throw_exception(
      equal_zero,
      original_loc,
      "java.lang.ArithmeticException");

  return code_skipt();
}

/// Checks whether the array access array_struct[idx] is out-of-bounds,
/// and throws ArrayIndexOutofBoundsException/generates an assertion
/// if necessary; Exceptions are thrown when the `throw_runtime_exceptions`
/// flag is set. Otherwise, assertions are emitted.
/// \par parameters: `array_struct`: the array being accessed
/// `idx`: index into the array
/// `original_loc: source location in the original code
/// \return Based on the value of the flag `throw_runtime_exceptions`,
/// it returns code that either throws an ArrayIndexOutPfBoundsException
/// or emits an assertion checking the array access
codet java_bytecode_instrumentt::check_array_access(
  const exprt &array_struct,
  const exprt &idx,
  const source_locationt &original_loc)
{
  const constant_exprt &zero=from_integer(0, java_int_type());
  const binary_relation_exprt ge_zero(idx, ID_ge, zero);
  const member_exprt length_field(array_struct, "length", java_int_type());
  const binary_relation_exprt lt_length(idx, ID_lt, length_field);
  const and_exprt cond(ge_zero, lt_length);

  if(throw_runtime_exceptions)
    return throw_exception(
      not_exprt(cond),
      original_loc,
      "java.lang.ArrayIndexOutOfBoundsException");

  code_blockt bounds_checks;
  bounds_checks.add(code_assertt(ge_zero));
  bounds_checks.operands().back().add_source_location()=original_loc;
  bounds_checks.operands().back().add_source_location()
    .set_comment("Array index should be >= 0");
  bounds_checks.operands().back().add_source_location()
    .set_property_class("array-index-out-of-bounds-low");

  bounds_checks.add(code_assertt(lt_length));
  bounds_checks.operands().back().add_source_location()=original_loc;
  bounds_checks.operands().back().add_source_location()
    .set_comment("Array index should be < length");
  bounds_checks.operands().back().add_source_location()
    .set_property_class("array-index-out-of-bounds-high");

  return bounds_checks;
}

/// Checks whether `class1` is an instance of `class2` and throws
/// ClassCastException/generates an assertion when necessary;
/// Exceptions are thrown when the `throw_runtime_exceptions` flag is set.
/// Otherwise, assertions are emitted.
/// \par parameters: `class1`: the subclass
/// `class2`: the super class
/// `original_loc: source location in the original code
/// \return Based on the value of the flag `throw_runtime_exceptions`,
/// it returns code that either throws an ClassCastException or emits an
/// assertion checking the subtype relation
codet java_bytecode_instrumentt::check_class_cast(
  const exprt &class1,
  const exprt &class2,
  const source_locationt &original_loc)
{
  binary_predicate_exprt class_cast_check(
    class1, ID_java_instanceof, class2);

  pointer_typet voidptr=pointer_type(empty_typet());
  exprt null_check_op=class1;
  if(null_check_op.type()!=voidptr)
    null_check_op.make_typecast(voidptr);

  codet check_code;
  if(throw_runtime_exceptions)
  {
    check_code=
      throw_exception(
        not_exprt(class_cast_check),
        original_loc,
        "java.lang.ClassCastException");
  }
  else
  {
    code_assertt assert_class(class_cast_check);
    assert_class.add_source_location().
      set_comment("Dynamic cast check");
    assert_class.add_source_location().
      set_property_class("bad-dynamic-cast");
    check_code=std::move(assert_class);
  }

  code_ifthenelset conditional_check;
  notequal_exprt op_not_null(null_check_op, null_pointer_exprt(voidptr));
  conditional_check.cond()=std::move(op_not_null);
  conditional_check.then_case()=std::move(check_code);
  return conditional_check;
}

/// Checks whether `expr` is null and throws NullPointerException/
/// generates an assertion when necessary;
/// Exceptions are thrown when the `throw_runtime_exceptions` flag is set.
/// Otherwise, assertions are emitted.
/// \par parameters: `expr`: the checked expression
/// `original_loc: source location in the original code
/// \return Based on the value of the flag `throw_runtime_exceptions`,
/// it returns code that either throws an NullPointerException or emits an
/// assertion checking the subtype relation
codet java_bytecode_instrumentt::check_null_dereference(
  const exprt &expr,
  const source_locationt &original_loc)
{
  const equal_exprt equal_expr(
    expr,
    null_pointer_exprt(to_pointer_type(expr.type())));

  if(throw_runtime_exceptions)
    return throw_exception(
      equal_expr,
      original_loc, "java.lang.NullPointerException");

  code_assertt check((not_exprt(equal_expr)));
  check.add_source_location()
    .set_comment("Throw null");
  check.add_source_location()
    .set_property_class("null-pointer-exception");
  return check;
}

/// Checks whether `length`>=0 and throws NegativeArraySizeException/
/// generates an assertion when necessary;
/// Exceptions are thrown when the `throw_runtime_exceptions` flag is set.
/// Otherwise, assertions are emitted.
/// \par parameters: `length`: the checked length
/// `original_loc: source location in the original code
/// \return Based on the value of the flag `throw_runtime_exceptions`,
/// it returns code that either throws an NegativeArraySizeException
/// or emits an assertion checking the subtype relation
codet java_bytecode_instrumentt::check_array_length(
  const exprt &length,
  const source_locationt &original_loc)
{
  const constant_exprt &zero=from_integer(0, java_int_type());
  const binary_relation_exprt ge_zero(length, ID_ge, zero);

  if(throw_runtime_exceptions)
    return throw_exception(
      not_exprt(ge_zero),
      original_loc,
      "java.lang.NegativeArraySizeException");

  code_assertt check(ge_zero);
  check.add_source_location().set_comment("Array size should be >= 0");
  check.add_source_location()
    .set_property_class("array-create-negative-size");
  return check;
}

/// Checks whether `expr` requires instrumentation, and if so adds it
/// to `block`.
/// \param [out] block: block where instrumentation will be added
/// \param expr: expression to instrument
void java_bytecode_instrumentt::add_expr_instrumentation(
  code_blockt &block,
  const exprt &expr)
{
  codet expr_instrumentation=instrument_expr(expr);
  if(expr_instrumentation!=code_skipt())
  {
    if(expr_instrumentation.get_statement()==ID_block)
      block.append(to_code_block(expr_instrumentation));
    else
      block.move_to_operands(expr_instrumentation);
  }
}

/// Appends `code` to `instrumentation` and overwrites reference `code`
/// with the augmented block if `instrumentation` is non-empty.
/// \param [in, out] code: code being instrumented
/// \param instrumentation: instrumentation code block to prepend
void java_bytecode_instrumentt::prepend_instrumentation(
  codet &code,
  code_blockt &instrumentation)
{
  if(instrumentation!=code_blockt())
  {
    if(code.get_statement()==ID_block)
      instrumentation.append(to_code_block(code));
    else
      instrumentation.copy_to_operands(code);
    code=instrumentation;
  }
}

/// Augments `expr` with instrumentation in the form of either
/// assertions or runtime exceptions
/// \par parameters: `expr`: the expression to be instrumented
void java_bytecode_instrumentt::instrument_code(exprt &expr)
{
  codet &code=to_code(expr);
  source_locationt old_source_location=code.source_location();

  const irep_idt &statement=code.get_statement();

  if(statement==ID_assign)
  {
    code_assignt code_assign=to_code_assign(code);

    code_blockt block;
    add_expr_instrumentation(block, code_assign.lhs());
    add_expr_instrumentation(block, code_assign.rhs());
    prepend_instrumentation(code, block);
  }
  else if(statement==ID_expression)
  {
    code_expressiont code_expression=
      to_code_expression(code);

    code_blockt block;
    add_expr_instrumentation(block, code_expression.expression());
    prepend_instrumentation(code, block);
  }
  else if(statement==ID_assert)
  {
    const code_assertt &code_assert=to_code_assert(code);

    // does this correspond to checkcast?
    if(code_assert.assertion().id()==ID_java_instanceof)
    {
      code_blockt block;

      INVARIANT(
        code_assert.assertion().operands().size()==2,
        "Instanceof should have 2 operands");

      code=
        check_class_cast(
          code_assert.assertion().op0(),
          code_assert.assertion().op1(),
          code_assert.source_location());
    }
  }
  else if(statement==ID_block)
  {
    Forall_operands(it, code)
      instrument_code(to_code(*it));
  }
  else if(statement==ID_label)
  {
    code_labelt &code_label=to_code_label(code);
    instrument_code(code_label.code());
  }
  else if(statement==ID_ifthenelse)
  {
    code_blockt block;
    code_ifthenelset &code_ifthenelse=to_code_ifthenelse(code);
    add_expr_instrumentation(block, code_ifthenelse.cond());
    instrument_code(code_ifthenelse.then_case());
    if(code_ifthenelse.else_case().is_not_nil())
      instrument_code(code_ifthenelse.else_case());
    prepend_instrumentation(code, block);
  }
  else if(statement==ID_switch)
  {
    code_blockt block;
    code_switcht &code_switch=to_code_switch(code);
    add_expr_instrumentation(block, code_switch.value());
    add_expr_instrumentation(block, code_switch.body());
    prepend_instrumentation(code, block);
  }
  else if(statement==ID_return)
  {
    if(code.operands().size()==1)
    {
      code_blockt block;
      add_expr_instrumentation(block, code.op0());
      prepend_instrumentation(code, block);
    }
  }
  else if(statement==ID_function_call)
  {
    code_blockt block;
    code_function_callt &code_function_call=to_code_function_call(code);
    add_expr_instrumentation(block, code_function_call.lhs());
    add_expr_instrumentation(block, code_function_call.function());

    const code_typet &function_type=
      to_code_type(code_function_call.function().type());

    // Check for a null this-argument of a virtual call:
    if(function_type.has_this())
    {
      block.copy_to_operands(
        check_null_dereference(
          code_function_call.arguments()[0],
          code_function_call.source_location()));
    }

    for(const auto &arg : code_function_call.arguments())
      add_expr_instrumentation(block, arg);

    prepend_instrumentation(code, block);
  }

  // Ensure source location is retained:
  if(!old_source_location.get_line().empty())
    merge_source_location_rec(code, old_source_location);
}

/// Computes the instrumentation for `expr` in the form of
/// either assertions or runtime exceptions.
/// \par parameters: `expr`: the expression for which we compute
/// instrumentation
/// \return: The instrumentation required for `expr`
codet java_bytecode_instrumentt::instrument_expr(
  const exprt &expr)
{
  code_blockt result;
  // First check our operands:
  forall_operands(it, expr)
  {
    codet op_result=instrument_expr(*it);
    if(op_result!=code_skipt())
      result.move_to_operands(op_result);
  }

  // Add any check due at this node:
  if(expr.id()==ID_plus &&
     expr.get_bool(ID_java_array_access))
  {
    // this corresponds to ?aload and ?astore so
    // we check that 0<=index<array.length
    const plus_exprt &plus_expr=to_plus_expr(expr);
    if(plus_expr.op0().id()==ID_member)
    {
      const member_exprt &member_expr=to_member_expr(plus_expr.op0());
      if(member_expr.op0().id()==ID_dereference)
      {
        const dereference_exprt &dereference_expr=
          to_dereference_expr(member_expr.op0());
        codet bounds_check=
          check_array_access(
            dereference_expr,
            plus_expr.op1(),
            expr.source_location());
        result.move_to_operands(bounds_check);
      }
    }
  }
  else if(expr.id()==ID_side_effect)
  {
    const side_effect_exprt &side_effect_expr=to_side_effect_expr(expr);
    const irep_idt &statement=side_effect_expr.get_statement();
    if(statement==ID_throw)
    {
      // this corresponds to athrow and so we check that
      // we don't throw null
      result.copy_to_operands(
        check_null_dereference(
          expr.op0(),
          expr.source_location()));
    }
    else if(statement==ID_java_new_array)
    {
      // this correpond to new array so we check that
      // length is >=0
      result.copy_to_operands(
        check_array_length(
          expr.op0(),
          expr.source_location()));
    }
  }
  else if((expr.id()==ID_div || expr.id()==ID_mod) &&
          expr.type().id()==ID_signedbv)
  {
    // check division by zero (for integer types only)
    result.copy_to_operands(
      check_arithmetic_exception(
        expr.op1(),
        expr.source_location()));
  }
  else if(expr.id()==ID_dereference &&
          expr.get_bool(ID_java_member_access))
  {
    // Check pointer non-null before access:
    const dereference_exprt dereference_expr=to_dereference_expr(expr);
    codet null_dereference_check=
      check_null_dereference(
        dereference_expr.op0(),
        dereference_expr.source_location());
    result.move_to_operands(null_dereference_check);
  }

  if(result==code_blockt())
    return code_skipt();
  else
    return result;
}

/// Instruments `expr`
/// \par parameters: `expr`: the expression to be instrumented
void java_bytecode_instrumentt::operator()(exprt &expr)
{
  instrument_code(expr);
}

/// Instruments the code attached to `symbol` with
/// runtime exceptions or corresponding assertions.
/// Exceptions are thrown when the `throw_runtime_exceptions` flag is set.
/// Otherwise, assertions are emitted.
/// \param symbol_table: global symbol table (may gain exception type stubs and
///   similar)
/// \param symbol: the symbol to instrument
/// \param throw_runtime_exceptions: flag determining whether we instrument the
///   code with runtime exceptions or with assertions. The former applies if
///   this flag is set to true.
/// \param message_handler: stream to report status and warnings
void java_bytecode_instrument_symbol(
  symbol_tablet &symbol_table,
  symbolt &symbol,
  const bool throw_runtime_exceptions,
  message_handlert &message_handler)
{
  java_bytecode_instrumentt instrument(
    symbol_table,
    throw_runtime_exceptions,
    message_handler);
  INVARIANT(
    symbol.value.id()==ID_code,
    "java_bytecode_instrument expects a code-typed symbol");
  instrument(symbol.value);
}

/// Instruments all the code in the symbol_table with
/// runtime exceptions or corresponding assertions.
/// Exceptions are thrown when the `throw_runtime_exceptions` flag is set.
/// Otherwise, assertions are emitted.
/// \param symbol_table: global symbol table, all of whose code members
///   will be annotated (may gain exception type stubs and similar)
/// \param throw_runtime_exceptions: flag determining whether we instrument the
///   code with runtime exceptions or with assertions. The former applies if
///   this flag is set to true.
/// \param message_handler: stream to report status and warnings
void java_bytecode_instrument(
  symbol_tablet &symbol_table,
  const bool throw_runtime_exceptions,
  message_handlert &message_handler)
{
  java_bytecode_instrumentt instrument(
    symbol_table,
    throw_runtime_exceptions,
    message_handler);

  std::vector<irep_idt> symbols_to_instrument;
  forall_symbols(s_it, symbol_table.symbols)
  {
    if(s_it->second.value.id()==ID_code)
      symbols_to_instrument.push_back(s_it->first);
  }

  // instrument(...) can add symbols to the table, so it's
  // not safe to hold a reference to a symbol across a call.
  for(const auto &symbol : symbols_to_instrument)
<<<<<<< HEAD
    instrument(symbol_table.get_writeable(symbol)->get().value);
=======
    instrument(symbol_table.get_writeable_ref(symbol).value);
>>>>>>> 9e051771
}<|MERGE_RESOLUTION|>--- conflicted
+++ resolved
@@ -618,9 +618,5 @@
   // instrument(...) can add symbols to the table, so it's
   // not safe to hold a reference to a symbol across a call.
   for(const auto &symbol : symbols_to_instrument)
-<<<<<<< HEAD
-    instrument(symbol_table.get_writeable(symbol)->get().value);
-=======
     instrument(symbol_table.get_writeable_ref(symbol).value);
->>>>>>> 9e051771
 }