/*******************************************************************\

Module: JAVA Bytecode Conversion / Type Checking

Author: Daniel Kroening, kroening@kroening.com

\*******************************************************************/

/// \file
/// JAVA Bytecode Conversion / Type Checking

#include "java_bytecode_typecheck.h"

#include <iomanip>

#include <util/std_expr.h>
#include <util/prefix.h>
#include <util/arith_tools.h>
#include <util/unicode.h>

#include <linking/zero_initializer.h>

#include "java_pointer_casts.h"
#include "java_types.h"
#include "java_utils.h"

void java_bytecode_typecheckt::typecheck_expr(exprt &expr)
{
  if(expr.id()==ID_code)
    return typecheck_code(to_code(expr));

  if(expr.id()==ID_typecast &&
     expr.type().id()==ID_pointer)
    expr=make_clean_pointer_cast(
      expr,
      to_pointer_type(expr.type()),
      ns);

  // do operands recursively
  Forall_operands(it, expr)
    typecheck_expr(*it);

  if(expr.id()==ID_symbol)
    typecheck_expr_symbol(to_symbol_expr(expr));
  else if(expr.id()==ID_side_effect)
  {
    const irep_idt &statement=to_side_effect_expr(expr).get_statement();
    if(statement==ID_java_new)
      typecheck_expr_java_new(to_side_effect_expr(expr));
    else if(statement==ID_java_new_array)
      typecheck_expr_java_new_array(to_side_effect_expr(expr));
  }
  else if(expr.id()==ID_java_string_literal)
    typecheck_expr_java_string_literal(expr);
  else if(expr.id()==ID_member)
    typecheck_expr_member(to_member_expr(expr));
}

void java_bytecode_typecheckt::typecheck_expr_java_new(side_effect_exprt &expr)
{
  assert(expr.operands().empty());
  typet &type=expr.type();
  typecheck_type(type);
}

void java_bytecode_typecheckt::typecheck_expr_java_new_array(
  side_effect_exprt &expr)
{
  assert(expr.operands().size()>=1); // one per dimension
  typet &type=expr.type();
  typecheck_type(type);
}

static std::string escape_non_alnum(const std::string &toescape)
{
  std::ostringstream escaped;
  for(auto &ch : toescape)
  {
    if(ch=='_')
      escaped << "__";
    else if(isalnum(ch))
      escaped << ch;
    else
      escaped << '_'
              << std::hex
              << std::setfill('0')
              << std::setw(2)
              << (unsigned int)ch;
  }
  return escaped.str();
}

/// Convert UCS-2 or UTF-16 to an array expression.
/// \par parameters: `in`: wide string to convert
/// \return Returns a Java char array containing the same wchars.
static array_exprt utf16_to_array(const std::wstring &in)
{
  const auto jchar=java_char_type();
  array_exprt ret(array_typet(jchar, infinity_exprt(java_int_type())));
  for(const auto c : in)
    ret.copy_to_operands(from_integer(c, jchar));
  return ret;
}

void java_bytecode_typecheckt::typecheck_expr_java_string_literal(exprt &expr)
{
  const irep_idt value=expr.get(ID_value);
  const symbol_typet string_type("java::java.lang.String");

  std::string escaped_symbol_name=JAVA_STRING_LITERAL_PREFIX ".";
  escaped_symbol_name+=escape_non_alnum(id2string(value));

  auto findit=symbol_table.symbols.find(escaped_symbol_name);
  if(findit!=symbol_table.symbols.end())
  {
    expr=address_of_exprt(findit->second.symbol_expr());
    return;
  }

  // Create a new symbol:
  symbolt new_symbol;
  new_symbol.name=escaped_symbol_name;
  new_symbol.type=string_type;
  new_symbol.base_name="Literal";
  new_symbol.pretty_name=value;
  new_symbol.mode=ID_java;
  new_symbol.is_type=false;
  new_symbol.is_lvalue=true;
  new_symbol.is_static_lifetime=true; // These are basically const global data.

  // Regardless of string refinement setting, at least initialize
  // the literal with @clsid = String and @lock = false:
  symbol_typet jlo_symbol("java::java.lang.Object");
  const auto &jlo_struct=to_struct_type(ns.follow(jlo_symbol));
  struct_exprt jlo_init(jlo_symbol);
  const auto &jls_struct=to_struct_type(ns.follow(string_type));

  jlo_init.copy_to_operands(
    constant_exprt(
      "java::java.lang.String",
      jlo_struct.components()[0].type()));
  jlo_init.copy_to_operands(
    from_integer(
      0,
      jlo_struct.components()[1].type()));

  // If string refinement *is* around, populate the actual
  // contents as well:
  if(string_refinement_enabled)
  {
    struct_exprt literal_init(new_symbol.type);
    literal_init.move_to_operands(jlo_init);

    // Initialize the string with a constant utf-16 array:
    symbolt array_symbol;
    array_symbol.name=escaped_symbol_name+"_constarray";
    array_symbol.type=array_typet(
      java_char_type(), infinity_exprt(java_int_type()));
    array_symbol.base_name="Literal_constarray";
    array_symbol.pretty_name=value;
    array_symbol.mode=ID_java;
    array_symbol.is_type=false;
    array_symbol.is_lvalue=true;
    // These are basically const global data:
    array_symbol.is_static_lifetime=true;
    array_symbol.is_state_var=true;
    auto literal_array=utf16_to_array(
      utf8_to_utf16_little_endian(id2string(value)));
    array_symbol.value=literal_array;

    if(symbol_table.add(array_symbol))
      throw "failed to add constarray symbol to symbol table";

    literal_init.copy_to_operands(
      from_integer(literal_array.operands().size(),
                   jls_struct.components()[1].type()));
    literal_init.copy_to_operands(
      address_of_exprt(array_symbol.symbol_expr()));

    new_symbol.value=literal_init;
  }
  else if(jls_struct.components().size()>=1 &&
          jls_struct.components()[0].get_name()=="@java.lang.Object")
  {
    // Case where something defined java.lang.String, so it has
    // a proper base class (always java.lang.Object in practical
    // JDKs seen so far)
    struct_exprt literal_init(new_symbol.type);
    literal_init.move_to_operands(jlo_init);
    for(const auto &comp : jls_struct.components())
    {
      if(comp.get_name()=="@java.lang.Object")
        continue;
      // Other members of JDK's java.lang.String we don't understand
      // without string-refinement. Just zero-init them; consider using
      // test-gen-like nondet object trees instead.
      literal_init.copy_to_operands(
        zero_initializer(comp.type(), expr.source_location(), ns));
    }
    new_symbol.value=literal_init;
  }
  else if(jls_struct.get_bool(ID_incomplete_class))
  {
    // Case where java.lang.String was stubbed, and so directly defines
    // @class_identifier and @lock:
    new_symbol.value=jlo_init;
  }

  if(symbol_table.add(new_symbol))
  {
    error() << "failed to add string literal symbol to symbol table" << eom;
    throw 0;
  }

  expr=address_of_exprt(new_symbol.symbol_expr());
}

void java_bytecode_typecheckt::typecheck_expr_symbol(symbol_exprt &expr)
{
  irep_idt identifier=expr.get_identifier();

  // does it exist already in the destination symbol table?
  symbol_tablet::symbolst::const_iterator s_it=
    symbol_table.symbols.find(identifier);

  if(s_it==symbol_table.symbols.end())
  {
    assert(has_prefix(id2string(identifier), "java::"));

    // no, create the symbol
    symbolt new_symbol;
    new_symbol.name=identifier;
    new_symbol.type=expr.type();
    new_symbol.base_name=expr.get(ID_C_base_name);
    new_symbol.pretty_name=id2string(identifier).substr(6, std::string::npos);
    new_symbol.mode=ID_java;
    new_symbol.is_type=false;

    if(new_symbol.type.id()==ID_code)
    {
      new_symbol.is_lvalue=false;
    }
    else
    {
      new_symbol.is_lvalue=true;
    }

    if(symbol_table.add(new_symbol))
    {
      error() << "failed to add expression symbol to symbol table" << eom;
      throw 0;
    }
  }
  else
  {
    // yes!
    assert(!s_it->second.is_type);

    const symbolt &symbol=s_it->second;

    // type the expression
    expr.type()=symbol.type;
  }
}

void java_bytecode_typecheckt::typecheck_expr_member(member_exprt &expr)
{
  // The member might be in a parent class or an opaque class, which we resolve
  // here.
  const irep_idt component_name=expr.get_component_name();

  while(1)
  {
    typet base_type(ns.follow(expr.struct_op().type()));

    if(base_type.id()!=ID_struct)
      break; // give up

    struct_typet &struct_type=
      to_struct_type(base_type);

    if(struct_type.has_component(component_name))
      return; // done

    // look at parent
    struct_typet::componentst &components=
      struct_type.components();

    if(struct_type.get_bool(ID_incomplete_class))
    {
      // member doesn't exist. In this case struct_type should be an opaque
      // stub, and we'll add the member to it.
<<<<<<< HEAD
      symbolt &symbol_table_type=
        *symbol_table.get_writeable("java::"+id2string(struct_type.get_tag()));
=======
      symbolt &symbol_table_type=symbol_table.get_writeable_ref(
        "java::"+id2string(struct_type.get_tag()));
>>>>>>> 9e051771
      auto &add_to_components=
        to_struct_type(symbol_table_type.type).components();
      add_to_components
        .push_back(struct_typet::componentt(component_name, expr.type()));
      add_to_components.back().set_base_name(component_name);
      add_to_components.back().set_pretty_name(component_name);
      return;
    }

    if(components.empty())
      break;

    const struct_typet::componentt &c=components.front();

    member_exprt m(expr.struct_op(), c.get_name(), c.type());
    m.add_source_location()=expr.source_location();

    expr.struct_op()=m;
  }

  warning().source_location=expr.source_location();
  warning() << "failed to find field `"
            << component_name << "` in class hierarchy" << eom;

  // We replace by a non-det of same type
  side_effect_expr_nondett nondet(expr.type());
  expr.swap(nondet);
}<|MERGE_RESOLUTION|>--- conflicted
+++ resolved
@@ -290,13 +290,8 @@
     {
       // member doesn't exist. In this case struct_type should be an opaque
       // stub, and we'll add the member to it.
-<<<<<<< HEAD
-      symbolt &symbol_table_type=
-        *symbol_table.get_writeable("java::"+id2string(struct_type.get_tag()));
-=======
       symbolt &symbol_table_type=symbol_table.get_writeable_ref(
         "java::"+id2string(struct_type.get_tag()));
->>>>>>> 9e051771
       auto &add_to_components=
         to_struct_type(symbol_table_type.type).components();
       add_to_components
