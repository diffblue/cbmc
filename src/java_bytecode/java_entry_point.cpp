/*******************************************************************\

Module:

Author: Daniel Kroening, kroening@kroening.com

\*******************************************************************/

#include <algorithm>
#include <set>
#include <iostream>

#include <util/prefix.h>
#include <util/std_types.h>
#include <util/std_code.h>
#include <util/std_expr.h>
#include <util/expr_util.h>
#include <util/cprover_prefix.h>
#include <util/message.h>
#include <util/config.h>
#include <util/namespace.h>
#include <util/pointer_offset_size.h>
#include <util/i2string.h>
#include <util/prefix.h>

#include <goto-programs/goto_functions.h>

#include "java_entry_point.h"
#include "java_object_factory.h"

//#include "zero_initializer.h"

#define INITIALIZE CPROVER_PREFIX "initialize"

/*******************************************************************\

Function: create_initialize

  Inputs:

 Outputs:

 Purpose:

\*******************************************************************/

namespace {
void create_initialize(symbol_tablet &symbol_table)
{
  symbolt initialize;
  initialize.name=INITIALIZE;
  initialize.base_name=INITIALIZE;
  initialize.mode=ID_java;

  code_typet type;
  type.return_type()=empty_typet();
  initialize.type=type;
  
  code_blockt init_code;
  
  namespacet ns(symbol_table);
  
  symbol_exprt rounding_mode=
    ns.lookup(CPROVER_PREFIX "rounding_mode").symbol_expr();

  init_code.add(code_assignt(rounding_mode, gen_zero(rounding_mode.type())));
  
  initialize.value=init_code;
  
  if(symbol_table.add(initialize))
    throw "failed to add "+std::string(INITIALIZE);
}
}

/*******************************************************************\

<<<<<<< HEAD
Function: gen_nondet_init

  Inputs:

 Outputs:

 Purpose:

\*******************************************************************/

namespace {
void gen_nondet_init(
  const exprt &expr,
  code_blockt &init_code,
  const namespacet &ns,
  std::set<irep_idt> &recursion_set,
  bool is_sub,
  irep_idt class_identifier)
{
  const typet &type=ns.follow(expr.type());
  
  if(type.id()==ID_pointer)
  {
    #if 0
    // dereferenced type
    const pointer_typet &pointer_type=to_pointer_type(type);
    const typet &subtype=ns.follow(pointer_type.subtype());

    if(subtype.id()==ID_struct)
    {
      const struct_typet &struct_type=to_struct_type(subtype);
      const irep_idt struct_tag=struct_type.get_tag();

      if(recursion_set.find(struct_tag)!=recursion_set.end())
      {
        // make null
        null_pointer_exprt null_pointer_expr(pointer_type);
        code_assignt code(expr, null_pointer_expr);
        init_code.copy_to_operands(code);

        return;
      }
    }

    // build size expression
    exprt object_size=size_of_expr(subtype, ns);

    if(subtype.id()!=ID_empty && !object_size.is_nil())
    {
      // malloc expression
      side_effect_exprt malloc_expr(ID_malloc);
      malloc_expr.copy_to_operands(object_size);
      malloc_expr.type()=pointer_type;

      code_assignt code(expr, malloc_expr);
      init_code.copy_to_operands(code);

      // dereference expression
      dereference_exprt deref_expr(expr, subtype);

      gen_nondet_init(deref_expr, init_code, ns, recursion_set, false, "");
    }
    else
    {
      // make null
      null_pointer_exprt null_pointer_expr(pointer_type);
      code_assignt code(expr, null_pointer_expr);
      init_code.copy_to_operands(code);
    }
    #endif
  }
  else if(type.id()==ID_struct)
  {
    typedef struct_typet::componentst componentst;

    const struct_typet &struct_type=to_struct_type(type);
    const irep_idt struct_tag=struct_type.get_tag();

    const componentst &components=struct_type.components();
    
    recursion_set.insert(struct_tag);
    assert(!recursion_set.empty());
    
    for(const auto & component : components)
    {
      const typet &component_type=component.type();
      irep_idt name=component.get_name();

      member_exprt me(expr, name, component_type);

      if(name=="@class_identifier")
      {
        constant_exprt ci(class_identifier, string_typet());

        code_assignt code(me, ci);
        init_code.copy_to_operands(code);
      }
      else
      {
        assert(!name.empty());

        bool _is_sub = name[0]=='@';
        irep_idt _class_identifier=
          _is_sub?(class_identifier.empty()?struct_tag:class_identifier):"";

        gen_nondet_init(
          me, init_code, ns, recursion_set, _is_sub, _class_identifier);
      }
    }

    recursion_set.erase(struct_tag);
  }
  else
  {
    side_effect_expr_nondett se=side_effect_expr_nondett(type);

    code_assignt code(expr, se);
    init_code.copy_to_operands(code);
  }
}
}

/*******************************************************************\

Function: gen_nondet_init

  Inputs:

 Outputs:

 Purpose:

\*******************************************************************/

namespace {
void gen_nondet_init(
  const exprt &expr,
  code_blockt &init_code,
  const namespacet &ns)
{
  std::set<irep_idt> recursion_set;
  gen_nondet_init(expr, init_code, ns, recursion_set, false, "");
}
}

/*******************************************************************\

Function: gen_nondet_init

  Inputs:

 Outputs:

 Purpose:

\*******************************************************************/

namespace {
symbolt &new_tmp_symbol(symbol_tablet &symbol_table)
{
  static int temporary_counter=0;

  auxiliary_symbolt new_symbol;
  symbolt *symbol_ptr;

  do
  {
    new_symbol.name="tmp_struct_init$"+i2string(++temporary_counter);
    new_symbol.base_name=new_symbol.name;
    new_symbol.mode=ID_java;
  } while(symbol_table.move(new_symbol, symbol_ptr));

  return *symbol_ptr;
}
}

/*******************************************************************\

Function: gen_argument

  Inputs:

 Outputs:

 Purpose:

\*******************************************************************/

namespace {
exprt gen_argument(
  const typet &type,
  code_blockt &init_code,
  bool is_this,
  bool allow_null,
  symbol_tablet &symbol_table)
{
  if(type.id()==ID_pointer)
  {
    symbolt &aux_symbol=new_tmp_symbol(symbol_table);
    aux_symbol.type=type.subtype();
    aux_symbol.is_static_lifetime=true;

    exprt object=aux_symbol.symbol_expr();
    
    const namespacet ns(symbol_table);
    gen_nondet_init(object, init_code, ns);

    // todo: need to pass null, possibly
    return address_of_exprt(object);
  }
  else if(type.id()==ID_c_bool)
  {
    // We force this to 0 and 1 and won't consider
    // other values.
    return typecast_exprt(side_effect_expr_nondett(bool_typet()), type);
  }
  else
    return side_effect_expr_nondett(type);
}
}

/*******************************************************************\

=======
>>>>>>> 0202011b
Function: java_static_lifetime_init

  Inputs:

 Outputs:

 Purpose:

\*******************************************************************/

bool java_static_lifetime_init(
  symbol_tablet &symbol_table,
  const source_locationt &source_location,
  message_handlert &message_handler)
{
  symbolt &initialize_symbol=symbol_table.lookup(INITIALIZE);
  code_blockt &code_block=to_code_block(to_code(initialize_symbol.value));
  
  // we need to zero out all static variables
  
  for(symbol_tablet::symbolst::const_iterator
      it=symbol_table.symbols.begin();
      it!=symbol_table.symbols.end();
      it++)
  {
    if(it->second.type.id()!=ID_code &&
       it->second.is_lvalue &&
       it->second.is_state_var &&
       it->second.is_static_lifetime &&
       it->second.value.is_not_nil() &&
       it->second.mode==ID_java)
    {
      code_assignt assignment(it->second.symbol_expr(), it->second.value);
      code_block.add(assignment);
    }
  }
  
  // we now need to run all the <clinit> methods

  for(symbol_tablet::symbolst::const_iterator
      it=symbol_table.symbols.begin();
      it!=symbol_table.symbols.end();
      it++)
  {
    if(it->second.base_name=="<clinit>" &&
       it->second.type.id()==ID_code &&
       it->second.mode==ID_java)
    {
      code_function_callt function_call;
      function_call.lhs()=nil_exprt();
      function_call.function()=it->second.symbol_expr();
      code_block.add(function_call);
    }
  }
  
  return false;
}

/*******************************************************************\

Function: java_entry_point

  Inputs:

 Outputs:

 Purpose:

\*******************************************************************/

bool java_entry_point(
  symbol_tablet &symbol_table,
  const irep_idt &main_class,
  message_handlert &message_handler)
{
  // check if the entry point is already there
  if(symbol_table.symbols.find(goto_functionst::entry_point())!=
     symbol_table.symbols.end())
    return false; // silently ignore

  messaget message(message_handler);

  symbolt symbol; // main function symbol

  // find main symbol
  if(config.main!="")
  {
    // Add java:: prefix
    std::string main_identifier="java::"+config.main;
    
    symbol_tablet::symbolst::const_iterator s_it;
    
    // Does it have a type signature? (':' suffix)
    if(config.main.rfind(':')==std::string::npos)
    {
      std::string prefix=main_identifier+':';
      std::set<irep_idt> matches;
      
      for(const auto & s : symbol_table.symbols)
        if(has_prefix(id2string(s.first), prefix) &&
           s.second.type.id()==ID_code)
          matches.insert(s.first);

      if(matches.empty())
      {
        message.error() << "main symbol `" << config.main
                        << "' not found" << messaget::eom;
        return true;
      }
      else if(matches.size()==1)
      {
        s_it=symbol_table.symbols.find(*matches.begin());
        assert(s_it!=symbol_table.symbols.end());
      }
      else
      {
        message.error() << "main symbol `" << config.main
                        << "' is ambiguous:\n";

        for(const auto & s : matches)
          message.error() << "  " << s << '\n';
        
        message.error() << messaget::eom;

        return true;
      }
    }
    else
    {
      // just look it up
      s_it=symbol_table.symbols.find(main_identifier);

      if(s_it==symbol_table.symbols.end())
      {
        message.error() << "main symbol `" << config.main
                        << "' not found" << messaget::eom;
        return true;
      }
    }

    // function symbol
    symbol=s_it->second;

    if(symbol.type.id()!=ID_code)
    {
      message.error() << "main symbol `" << config.main
                      << "' not a function" << messaget::eom;
      return true;
    }
    
    // check if it has a body
    if(symbol.value.is_nil())
    {
      message.error() << "main method `" << main_class
                      << "' has no body" << messaget::eom;
      return true;
    }
  }
  else
  {
    // no function given, we look for the main class
    assert(config.main=="");

    // are we given a main class?
    if(main_class.empty())
      return false; // silently ignore

    std::string entry_method=
      id2string(main_class)+".main";

    std::string prefix="java::"+entry_method+":";

    // look it up
    std::set<irep_idt> matches;

    for(symbol_tablet::symbolst::const_iterator
        s_it=symbol_table.symbols.begin();
        s_it!=symbol_table.symbols.end();
        s_it++)
    {
      if(s_it->second.type.id()==ID_code &&
         has_prefix(id2string(s_it->first), prefix))
        matches.insert(s_it->first);
    }

    if(matches.empty())
    {
      // Not found, silently ignore
      return false;
    }

    if(matches.size()>=2)
    {
      message.error() << "main method in `" << main_class
                      << "' is ambiguous" << messaget::eom;
      return true; // give up with error, no main
    }

    // function symbol
    symbol=symbol_table.symbols.find(*matches.begin())->second;
  
    // check if it has a body
    if(symbol.value.is_nil())
    {
      message.error() << "main method `" << main_class
                      << "' has no body" << messaget::eom;
      return true; // give up with error
    }
  }

  assert(!symbol.value.is_nil());
  assert(symbol.type.id()==ID_code);

  const code_typet &code_type=to_code_type(symbol.type);
    
  create_initialize(symbol_table);

  if(java_static_lifetime_init(symbol_table, symbol.location, message_handler))
    return true;

  code_blockt init_code;

  // build call to initialization function
  {
    symbol_tablet::symbolst::iterator init_it=
      symbol_table.symbols.find(INITIALIZE);

    if(init_it==symbol_table.symbols.end())
    {
      message.error() << "failed to find " INITIALIZE " symbol"
                      << messaget::eom;
      return true; // give up with error
    }

    code_function_callt call_init;
    call_init.lhs().make_nil();
    call_init.add_source_location()=symbol.location;
    call_init.function()=init_it->second.symbol_expr();

    init_code.move_to_operands(call_init);
  }

  // build call to the main method

  code_function_callt call_main;
  call_main.add_source_location()=symbol.location;
  call_main.function()=symbol.symbol_expr();

  const code_typet::parameterst &parameters=
    code_type.parameters();

  exprt::operandst main_arguments;
  main_arguments.resize(parameters.size());
  
  for(std::size_t param_number=0;
      param_number<parameters.size();
      param_number++)
  {
    bool is_this=param_number==0 &&
                 parameters[param_number].get_this();
    bool allow_null=config.main!="" && !is_this;
    
    main_arguments[param_number]=
      object_factory(parameters[param_number].type(), 
                     init_code, allow_null, symbol_table);
  }

  call_main.arguments()=main_arguments;

  init_code.move_to_operands(call_main);

  // add "main"
  symbolt new_symbol;

  code_typet main_type;
  main_type.return_type()=empty_typet();

  new_symbol.name=goto_functionst::entry_point();
  new_symbol.type.swap(main_type);
  new_symbol.value.swap(init_code);
  new_symbol.mode=ID_java;

  if(symbol_table.move(new_symbol))
  {
    message.error() << "failed to move main symbol" << messaget::eom;
    return true;
  }

  return false;
}<|MERGE_RESOLUTION|>--- conflicted
+++ resolved
@@ -74,232 +74,6 @@
 
 /*******************************************************************\
 
-<<<<<<< HEAD
-Function: gen_nondet_init
-
-  Inputs:
-
- Outputs:
-
- Purpose:
-
-\*******************************************************************/
-
-namespace {
-void gen_nondet_init(
-  const exprt &expr,
-  code_blockt &init_code,
-  const namespacet &ns,
-  std::set<irep_idt> &recursion_set,
-  bool is_sub,
-  irep_idt class_identifier)
-{
-  const typet &type=ns.follow(expr.type());
-  
-  if(type.id()==ID_pointer)
-  {
-    #if 0
-    // dereferenced type
-    const pointer_typet &pointer_type=to_pointer_type(type);
-    const typet &subtype=ns.follow(pointer_type.subtype());
-
-    if(subtype.id()==ID_struct)
-    {
-      const struct_typet &struct_type=to_struct_type(subtype);
-      const irep_idt struct_tag=struct_type.get_tag();
-
-      if(recursion_set.find(struct_tag)!=recursion_set.end())
-      {
-        // make null
-        null_pointer_exprt null_pointer_expr(pointer_type);
-        code_assignt code(expr, null_pointer_expr);
-        init_code.copy_to_operands(code);
-
-        return;
-      }
-    }
-
-    // build size expression
-    exprt object_size=size_of_expr(subtype, ns);
-
-    if(subtype.id()!=ID_empty && !object_size.is_nil())
-    {
-      // malloc expression
-      side_effect_exprt malloc_expr(ID_malloc);
-      malloc_expr.copy_to_operands(object_size);
-      malloc_expr.type()=pointer_type;
-
-      code_assignt code(expr, malloc_expr);
-      init_code.copy_to_operands(code);
-
-      // dereference expression
-      dereference_exprt deref_expr(expr, subtype);
-
-      gen_nondet_init(deref_expr, init_code, ns, recursion_set, false, "");
-    }
-    else
-    {
-      // make null
-      null_pointer_exprt null_pointer_expr(pointer_type);
-      code_assignt code(expr, null_pointer_expr);
-      init_code.copy_to_operands(code);
-    }
-    #endif
-  }
-  else if(type.id()==ID_struct)
-  {
-    typedef struct_typet::componentst componentst;
-
-    const struct_typet &struct_type=to_struct_type(type);
-    const irep_idt struct_tag=struct_type.get_tag();
-
-    const componentst &components=struct_type.components();
-    
-    recursion_set.insert(struct_tag);
-    assert(!recursion_set.empty());
-    
-    for(const auto & component : components)
-    {
-      const typet &component_type=component.type();
-      irep_idt name=component.get_name();
-
-      member_exprt me(expr, name, component_type);
-
-      if(name=="@class_identifier")
-      {
-        constant_exprt ci(class_identifier, string_typet());
-
-        code_assignt code(me, ci);
-        init_code.copy_to_operands(code);
-      }
-      else
-      {
-        assert(!name.empty());
-
-        bool _is_sub = name[0]=='@';
-        irep_idt _class_identifier=
-          _is_sub?(class_identifier.empty()?struct_tag:class_identifier):"";
-
-        gen_nondet_init(
-          me, init_code, ns, recursion_set, _is_sub, _class_identifier);
-      }
-    }
-
-    recursion_set.erase(struct_tag);
-  }
-  else
-  {
-    side_effect_expr_nondett se=side_effect_expr_nondett(type);
-
-    code_assignt code(expr, se);
-    init_code.copy_to_operands(code);
-  }
-}
-}
-
-/*******************************************************************\
-
-Function: gen_nondet_init
-
-  Inputs:
-
- Outputs:
-
- Purpose:
-
-\*******************************************************************/
-
-namespace {
-void gen_nondet_init(
-  const exprt &expr,
-  code_blockt &init_code,
-  const namespacet &ns)
-{
-  std::set<irep_idt> recursion_set;
-  gen_nondet_init(expr, init_code, ns, recursion_set, false, "");
-}
-}
-
-/*******************************************************************\
-
-Function: gen_nondet_init
-
-  Inputs:
-
- Outputs:
-
- Purpose:
-
-\*******************************************************************/
-
-namespace {
-symbolt &new_tmp_symbol(symbol_tablet &symbol_table)
-{
-  static int temporary_counter=0;
-
-  auxiliary_symbolt new_symbol;
-  symbolt *symbol_ptr;
-
-  do
-  {
-    new_symbol.name="tmp_struct_init$"+i2string(++temporary_counter);
-    new_symbol.base_name=new_symbol.name;
-    new_symbol.mode=ID_java;
-  } while(symbol_table.move(new_symbol, symbol_ptr));
-
-  return *symbol_ptr;
-}
-}
-
-/*******************************************************************\
-
-Function: gen_argument
-
-  Inputs:
-
- Outputs:
-
- Purpose:
-
-\*******************************************************************/
-
-namespace {
-exprt gen_argument(
-  const typet &type,
-  code_blockt &init_code,
-  bool is_this,
-  bool allow_null,
-  symbol_tablet &symbol_table)
-{
-  if(type.id()==ID_pointer)
-  {
-    symbolt &aux_symbol=new_tmp_symbol(symbol_table);
-    aux_symbol.type=type.subtype();
-    aux_symbol.is_static_lifetime=true;
-
-    exprt object=aux_symbol.symbol_expr();
-    
-    const namespacet ns(symbol_table);
-    gen_nondet_init(object, init_code, ns);
-
-    // todo: need to pass null, possibly
-    return address_of_exprt(object);
-  }
-  else if(type.id()==ID_c_bool)
-  {
-    // We force this to 0 and 1 and won't consider
-    // other values.
-    return typecast_exprt(side_effect_expr_nondett(bool_typet()), type);
-  }
-  else
-    return side_effect_expr_nondett(type);
-}
-}
-
-/*******************************************************************\
-
-=======
->>>>>>> 0202011b
 Function: java_static_lifetime_init
 
   Inputs:
