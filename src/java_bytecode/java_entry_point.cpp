/*******************************************************************\

Module:

Author: Daniel Kroening, kroening@kroening.com

\*******************************************************************/

#include "java_entry_point.h"

#include <algorithm>
#include <set>
#include <unordered_set>
#include <iostream>

#include <util/arith_tools.h>
#include <util/prefix.h>
#include <util/std_types.h>
#include <util/std_code.h>
#include <util/std_expr.h>
#include <util/cprover_prefix.h>
#include <util/message.h>
#include <util/config.h>
#include <util/namespace.h>
#include <util/pointer_offset_size.h>
#include <util/suffix.h>

#include <util/c_types.h>
#include <ansi-c/string_constant.h>

#include <goto-programs/remove_exceptions.h>

#include "java_object_factory.h"
#include "java_types.h"
#include "java_utils.h"

#define INITIALIZE CPROVER_PREFIX "initialize"

static void create_initialize(symbol_tablet &symbol_table)
{
  symbolt initialize;
  initialize.name=INITIALIZE;
  initialize.base_name=INITIALIZE;
  initialize.mode=ID_java;

  code_typet type;
  type.return_type()=empty_typet();
  initialize.type=type;

  code_blockt init_code;

  namespacet ns(symbol_table);

  symbol_exprt rounding_mode=
    ns.lookup(CPROVER_PREFIX "rounding_mode").symbol_expr();

  init_code.add(
    code_assignt(rounding_mode, from_integer(0, rounding_mode.type())));

  initialize.value=init_code;

  if(symbol_table.add(initialize))
    throw "failed to add "+std::string(INITIALIZE);
}

static bool should_init_symbol(const symbolt &sym)
{
  if(sym.type.id()!=ID_code &&
     sym.is_lvalue &&
     sym.is_state_var &&
     sym.is_static_lifetime &&
     sym.mode==ID_java)
    return true;

  return is_java_string_literal_id(sym.name);
}

static bool is_non_null_library_global(const irep_idt &symbolid)
{
  static const std::unordered_set<irep_idt, irep_id_hash> non_null_globals=
  {
    "java::java.lang.System.out",
    "java::java.lang.System.err",
    "java::java.lang.System.in"
  };
  return non_null_globals.count(symbolid);
}

void java_static_lifetime_init(
  symbol_tablet &symbol_table,
  const source_locationt &source_location,
  bool assume_init_pointers_not_null,
  unsigned max_nondet_array_length,
  const select_pointer_typet &pointer_type_selector)
{
  symbolt &initialize_symbol=symbol_table.lookup(INITIALIZE);
  code_blockt &code_block=to_code_block(to_code(initialize_symbol.value));

  // We need to zero out all static variables, or nondet-initialize if they're
  // external. Iterate over a copy of the symtab, as its iterators are
  // invalidated by object_factory:

  std::list<irep_idt> symbol_names;
  for(const auto &entry : symbol_table.symbols)
    symbol_names.push_back(entry.first);

  for(const auto &symname : symbol_names)
  {
    const symbolt &sym=symbol_table.lookup(symname);
    if(should_init_symbol(sym))
    {
      if(sym.value.is_nil() && sym.type!=empty_typet())
      {
        bool allow_null=!assume_init_pointers_not_null;
        if(allow_null)
        {
          irep_idt nameid=sym.symbol_expr().get_identifier();
          std::string namestr=id2string(nameid);
          const std::string suffix="@class_model";
          // Static '.class' fields are always non-null.
          if(has_suffix(namestr, suffix))
            allow_null=false;
          if(allow_null && is_java_string_literal_id(nameid))
            allow_null=false;
          if(allow_null && is_non_null_library_global(nameid))
            allow_null=false;
        }
        auto newsym=object_factory(
          sym.type,
          symname,
          code_block,
          allow_null,
          symbol_table,
          max_nondet_array_length,
          allocation_typet::GLOBAL,
          source_location,
          pointer_type_selector);
        code_assignt assignment(sym.symbol_expr(), newsym);
        code_block.add(assignment);
      }
      else if(sym.value.is_not_nil())
      {
        code_assignt assignment(sym.symbol_expr(), sym.value);
        assignment.add_source_location()=source_location;
        code_block.add(assignment);
      }
    }
  }
}

exprt::operandst java_build_arguments(
  const symbolt &function,
  code_blockt &init_code,
  symbol_tablet &symbol_table,
  bool assume_init_pointers_not_null,
  size_t max_nondet_array_length,
  const select_pointer_typet &pointer_type_selector)
{
  const code_typet::parameterst &parameters=
    to_code_type(function.type).parameters();

  exprt::operandst main_arguments;
  main_arguments.resize(parameters.size());

  for(std::size_t param_number=0;
      param_number<parameters.size();
      param_number++)
  {
    bool is_this=(param_number==0) &&
                 parameters[param_number].get_this();
    bool is_default_entry_point(config.main.empty());
    bool is_main=is_default_entry_point;
    if(!is_main)
    {
      bool named_main=has_suffix(config.main, ".main");
      const typet &string_array_type=
        java_type_from_string("[Ljava.lang.String;");
      bool has_correct_type=
        to_code_type(function.type).return_type().id()==ID_empty &&
        (!to_code_type(function.type).has_this()) &&
        parameters.size()==1 &&
        parameters[0].type().full_eq(string_array_type);
      is_main=(named_main && has_correct_type);
    }

    const code_typet::parametert &p=parameters[param_number];
    const irep_idt base_name=p.get_base_name().empty()?
      ("argument#"+std::to_string(param_number)):p.get_base_name();

    bool allow_null=(!is_main) && (!is_this) && !assume_init_pointers_not_null;

    main_arguments[param_number]=
      object_factory(
        p.type(),
        base_name,
        init_code,
        allow_null,
        symbol_table,
        max_nondet_array_length,
        allocation_typet::LOCAL,
        function.location,
        pointer_type_selector);

    // record as an input
    codet input(ID_input);
    input.operands().resize(2);
    input.op0()=
      address_of_exprt(
        index_exprt(
          string_constantt(base_name),
          from_integer(0, index_type())));
    input.op1()=main_arguments[param_number];
    input.add_source_location()=function.location;

    init_code.move_to_operands(input);
  }

  return main_arguments;
}

void java_record_outputs(
  const symbolt &function,
  const exprt::operandst &main_arguments,
  code_blockt &init_code,
  symbol_tablet &symbol_table)
{
  const code_typet::parameterst &parameters=
    to_code_type(function.type).parameters();

  exprt::operandst result;
  result.reserve(parameters.size()+1);

  bool has_return_value=
    to_code_type(function.type).return_type()!=empty_typet();

  if(has_return_value)
  {
    // record return value
    codet output(ID_output);
    output.operands().resize(2);

    const symbolt &return_symbol=
      symbol_table.lookup(JAVA_ENTRY_POINT_RETURN_SYMBOL);

    output.op0()=
      address_of_exprt(
        index_exprt(
          string_constantt(return_symbol.base_name),
          from_integer(0, index_type())));
    output.op1()=return_symbol.symbol_expr();
    output.add_source_location()=function.location;

    init_code.move_to_operands(output);
  }

  for(std::size_t param_number=0;
      param_number<parameters.size();
      param_number++)
  {
    const symbolt &p_symbol=
      symbol_table.lookup(parameters[param_number].get_identifier());

    if(p_symbol.type.id()==ID_pointer)
    {
      // record as an output
      codet output(ID_output);
      output.operands().resize(2);
      output.op0()=
        address_of_exprt(
          index_exprt(
            string_constantt(p_symbol.base_name),
            from_integer(0, index_type())));
      output.op1()=main_arguments[param_number];
      output.add_source_location()=function.location;

      init_code.move_to_operands(output);
    }
  }

  // record exceptional return variable as output
  codet output(ID_output);
  output.operands().resize(2);

  assert(symbol_table.has_symbol(id2string(function.name)+EXC_SUFFIX));

  // retrieve the exception variable
  const symbolt exc_symbol=symbol_table.lookup(
    id2string(function.name)+EXC_SUFFIX);

  output.op0()=address_of_exprt(
    index_exprt(string_constantt(exc_symbol.base_name),
                from_integer(0, index_type())));
  output.op1()=exc_symbol.symbol_expr();
  output.add_source_location()=function.location;

  init_code.move_to_operands(output);
}

main_function_resultt get_main_symbol(
  symbol_tablet &symbol_table,
  const irep_idt &main_class,
  message_handlert &message_handler,
  bool allow_no_body)
{
  symbolt symbol;
  main_function_resultt res;

  messaget message(message_handler);

  // find main symbol
  if(config.main!="")
  {
    // Add java:: prefix
    std::string main_identifier="java::"+config.main;

    symbol_tablet::symbolst::const_iterator s_it;

    // Does it have a type signature? (':' suffix)
    if(config.main.rfind(':')==std::string::npos)
    {
      std::string prefix=main_identifier+':';
      std::set<irep_idt> matches;

      for(const auto &s : symbol_table.symbols)
        if(has_prefix(id2string(s.first), prefix) &&
           s.second.type.id()==ID_code)
          matches.insert(s.first);

      if(matches.empty())
      {
        message.error() << "main symbol `" << config.main
                        << "' not found" << messaget::eom;
        res.main_function=symbol;
        res.error_found=true;
        res.stop_convert=true;
        return res;
      }
      else if(matches.size()==1)
      {
        s_it=symbol_table.symbols.find(*matches.begin());
        assert(s_it!=symbol_table.symbols.end());
      }
      else
      {
        message.error() << "main symbol `" << config.main
                        << "' is ambiguous:\n";

        for(const auto &s : matches)
          message.error() << "  " << s << '\n';

        message.error() << messaget::eom;
        res.main_function=symbol;
        res.error_found=true;
        res.stop_convert=true;
        return res;
      }
    }
    else
    {
      // just look it up
      s_it=symbol_table.symbols.find(main_identifier);

      if(s_it==symbol_table.symbols.end())
      {
        message.error() << "main symbol `" << config.main
                        << "' not found" << messaget::eom;
        res.main_function=symbol;
        res.error_found=true;
        res.stop_convert=true;
        return res;
      }
    }
    // function symbol
    symbol=s_it->second;

    if(symbol.type.id()!=ID_code)
    {
      message.error() << "main symbol `" << config.main
                      << "' not a function" << messaget::eom;
      res.main_function=symbol;
      res.error_found=true;
      res.stop_convert=true;
      return res;
    }

    // check if it has a body
    if(symbol.value.is_nil() && !allow_no_body)
    {
      message.error() << "main method `" << main_class
                      << "' has no body" << messaget::eom;
      res.main_function=symbol;
      res.error_found=true;
      res.stop_convert=true;
      return res;
    }
  }
  else
  {
    // no function given, we look for the main class
    assert(config.main=="");

    // are we given a main class?
    if(main_class.empty())
    {
      res.main_function=symbol;
      res.error_found=false;
      res.stop_convert=true;
      return res; // silently ignore
    }

    std::string entry_method=
      id2string(main_class)+".main";

    std::string prefix="java::"+entry_method+":";

    // look it up
    std::set<irep_idt> matches;

    for(symbol_tablet::symbolst::const_iterator
        s_it=symbol_table.symbols.begin();
        s_it!=symbol_table.symbols.end();
        s_it++)
    {
      if(s_it->second.type.id()==ID_code &&
         has_prefix(id2string(s_it->first), prefix))
        matches.insert(s_it->first);
    }

    if(matches.empty())
    {
      // Not found, silently ignore
      res.main_function=symbol;
      res.error_found=false;
      res.stop_convert=true;
      return res;
    }

    if(matches.size()>=2)
    {
      message.error() << "main method in `" << main_class
                      << "' is ambiguous" << messaget::eom;
      res.main_function=symbolt();
      res.error_found=true;
      res.stop_convert=true;
      return res;  // give up with error, no main
    }

    // function symbol
    symbol=symbol_table.symbols.find(*matches.begin())->second;

    // check if it has a body
    if(symbol.value.is_nil() && !allow_no_body)
    {
      message.error() << "main method `" << main_class
                      << "' has no body" << messaget::eom;
      res.main_function=symbol;
      res.error_found=true;
      res.stop_convert=true;
      return res;  // give up with error
    }
  }

  res.main_function=symbol;
  res.error_found=false;
  res.stop_convert=false;
  return res;  // give up with error
}

/// find entry point and create initialization code for function
/// symbol_table
/// main class
/// message_handler
/// \param assume_init_pointers_not_null: allow pointers in initialization code
///   to be null
/// max_nondet_array_length
/// \return true if error occurred on entry point search
bool java_entry_point(
  symbol_tablet &symbol_table,
  const irep_idt &main_class,
  message_handlert &message_handler,
  bool assume_init_pointers_not_null,
  size_t max_nondet_array_length,
  const select_pointer_typet &pointer_type_selector)
{
  // check if the entry point is already there
  if(symbol_table.symbols.find(goto_functionst::entry_point())!=
     symbol_table.symbols.end())
    return false; // silently ignore

  messaget message(message_handler);
  main_function_resultt res=
    get_main_symbol(symbol_table, main_class, message_handler);
  if(res.stop_convert)
    return res.stop_convert;
  symbolt symbol=res.main_function;

  assert(!symbol.value.is_nil());
  assert(symbol.type.id()==ID_code);

  create_initialize(symbol_table);

  java_static_lifetime_init(
    symbol_table,
    symbol.location,
    assume_init_pointers_not_null,
    max_nondet_array_length,
    pointer_type_selector);

  code_blockt init_code;

  // build call to initialization function
  {
    symbol_tablet::symbolst::iterator init_it=
      symbol_table.symbols.find(INITIALIZE);

    if(init_it==symbol_table.symbols.end())
    {
      message.error() << "failed to find " INITIALIZE " symbol"
                      << messaget::eom;
      return true; // give up with error
    }

    code_function_callt call_init;
    call_init.lhs().make_nil();
    call_init.add_source_location()=symbol.location;
    call_init.function()=init_it->second.symbol_expr();

    init_code.move_to_operands(call_init);
  }

  // build call to the main method

  code_function_callt call_main;

  source_locationt loc=symbol.location;
  loc.set_function(symbol.name);
  source_locationt &dloc=loc;

  call_main.add_source_location()=dloc;
  call_main.function()=symbol.symbol_expr();
  call_main.function().add_source_location()=dloc;

  if(to_code_type(symbol.type).return_type()!=empty_typet())
  {
    auxiliary_symbolt return_symbol;
    return_symbol.mode=ID_java;
    return_symbol.is_static_lifetime=false;
    return_symbol.name=JAVA_ENTRY_POINT_RETURN_SYMBOL;
    return_symbol.base_name="return";
    return_symbol.type=to_code_type(symbol.type).return_type();

    symbol_table.add(return_symbol);
    call_main.lhs()=return_symbol.symbol_expr();
  }

<<<<<<< HEAD
  if(!symbol_table.has_symbol(id2string(symbol.name)+EXC_SUFFIX))
  {
    // add the exceptional return value
    auxiliary_symbolt exc_symbol;
    exc_symbol.mode=ID_java;
    exc_symbol.is_static_lifetime=true;
    exc_symbol.name=id2string(symbol.name)+EXC_SUFFIX;
    exc_symbol.base_name=id2string(symbol.name)+EXC_SUFFIX;
    exc_symbol.type=typet(ID_pointer, empty_typet());
    symbol_table.add(exc_symbol);
  }
=======
  // add the exceptional return value
  auxiliary_symbolt exc_symbol;
  exc_symbol.mode=ID_C;
  exc_symbol.is_static_lifetime=false;
  exc_symbol.name=id2string(symbol.name)+EXC_SUFFIX;
  exc_symbol.base_name=id2string(symbol.name)+EXC_SUFFIX;
  exc_symbol.type=java_reference_type(empty_typet());
  symbol_table.add(exc_symbol);
>>>>>>> d0234987

  exprt::operandst main_arguments=
    java_build_arguments(
      symbol,
      init_code,
      symbol_table,
      assume_init_pointers_not_null,
      max_nondet_array_length,
      pointer_type_selector);
  call_main.arguments()=main_arguments;

  init_code.move_to_operands(call_main);

  java_record_outputs(symbol, main_arguments, init_code, symbol_table);

  // add "main"
  symbolt new_symbol;

  code_typet main_type;
  main_type.return_type()=empty_typet();

  new_symbol.name=goto_functionst::entry_point();
  new_symbol.type.swap(main_type);
  new_symbol.value.swap(init_code);
  new_symbol.mode=ID_java;

  if(symbol_table.move(new_symbol))
  {
    message.error() << "failed to move main symbol" << messaget::eom;
    return true;
  }

  return false;
}<|MERGE_RESOLUTION|>--- conflicted
+++ resolved
@@ -553,7 +553,6 @@
     call_main.lhs()=return_symbol.symbol_expr();
   }
 
-<<<<<<< HEAD
   if(!symbol_table.has_symbol(id2string(symbol.name)+EXC_SUFFIX))
   {
     // add the exceptional return value
@@ -562,19 +561,9 @@
     exc_symbol.is_static_lifetime=true;
     exc_symbol.name=id2string(symbol.name)+EXC_SUFFIX;
     exc_symbol.base_name=id2string(symbol.name)+EXC_SUFFIX;
-    exc_symbol.type=typet(ID_pointer, empty_typet());
+    exc_symbol.type=java_reference_type(empty_typet());
     symbol_table.add(exc_symbol);
   }
-=======
-  // add the exceptional return value
-  auxiliary_symbolt exc_symbol;
-  exc_symbol.mode=ID_C;
-  exc_symbol.is_static_lifetime=false;
-  exc_symbol.name=id2string(symbol.name)+EXC_SUFFIX;
-  exc_symbol.base_name=id2string(symbol.name)+EXC_SUFFIX;
-  exc_symbol.type=java_reference_type(empty_typet());
-  symbol_table.add(exc_symbol);
->>>>>>> d0234987
 
   exprt::operandst main_arguments=
     java_build_arguments(
