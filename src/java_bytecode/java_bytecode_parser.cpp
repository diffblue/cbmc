/*******************************************************************\

Module:

Author: Daniel Kroening, kroening@kroening.com

\*******************************************************************/

#include <fstream>
#include <map>

#include <util/i2string.h>
#include <util/parser.h>
#include <util/std_expr.h>
#include <util/arith_tools.h>
#include <util/ieee_float.h>
#include <util/prefix.h>

#include <ansi-c/string_constant.h>

#include "java_bytecode_parser.h"
#include "java_bytecode_parse_tree.h"
#include "java_types.h"
#include "bytecode_info.h"

#ifdef DEBUG
#include <iostream>
#endif

class java_bytecode_parsert:public parsert
{
public:
  java_bytecode_parsert()
  {
    get_bytecodes();
  }

  virtual bool parse();

  typedef java_bytecode_parse_treet::classt classt;
  typedef java_bytecode_parse_treet::classt::fieldst fieldst;
  typedef java_bytecode_parse_treet::classt::methodst methodst;
  typedef java_bytecode_parse_treet::methodt methodt;
  typedef java_bytecode_parse_treet::fieldt fieldt;
  typedef java_bytecode_parse_treet::methodt::instructionst instructionst;
  typedef java_bytecode_parse_treet::instructiont instructiont;
  typedef java_bytecode_parse_treet::annotationt annotationt;
  typedef java_bytecode_parse_treet::annotationst annotationst;
  
  java_bytecode_parse_treet parse_tree;

  typedef unsigned char u1;
  typedef unsigned short u2;
  typedef unsigned int u4;
  typedef unsigned long long u8;
  
  struct pool_entryt
  {
    u1 tag;
    u2 ref1, ref2;
    irep_idt s;
    u8 number;
    exprt expr;
    pool_entryt():tag(0), ref1(0), ref2(0), number(0) { }
  };
  
  typedef std::vector<pool_entryt> constant_poolt;
  constant_poolt constant_pool;
 
protected: 
  class bytecodet
  {
  public:
    irep_idt mnemonic;
    char format;
  };
  
  std::vector<bytecodet> bytecodes;
  
  pool_entryt &pool_entry(u2 index)
  {
    if(index==0 || index>=constant_pool.size())
    {
      error() << "invalid constant pool index (" << index << ")" << eom;
      throw 0;
    }
    
    return constant_pool[index];
  }
  
  exprt &constant(u2 index)
  {
    return pool_entry(index).expr;
  }
  
  const typet type_entry(u2 index)
  {
    return java_type_from_string(id2string(pool_entry(index).s));
  }
  
  void get_bytecodes()
  {
    // pre-hash the mnemonics, so we do this only once
    bytecodes.resize(256);
    for(const bytecode_infot *p=bytecode_info; p->mnemonic!=0; p++)
    {
      assert(p->opcode<bytecodes.size());
      bytecodes[p->opcode].mnemonic=p->mnemonic;
      bytecodes[p->opcode].format=p->format;
    }
  }  

  void rClassFile();
  void rconstant_pool();
  void rinterfaces(classt &parsed_class);
  void rfields(classt &parsed_class);
  void rmethods(classt &parsed_class);
  void rmethod(classt &parsed_class);
  void rclass_attribute(classt &parsed_class);
  void rRuntimeAnnotation_attribute(annotationst &);
  void rRuntimeAnnotation(annotationt &);
  void relement_value_pairs(annotationt::element_value_pairst &);
  void relement_value_pair(annotationt::element_value_pairt &);
  void rmethod_attribute(methodt &method);
  void rfield_attribute(fieldt &);
  void rcode_attribute(methodt &method);
  void rbytecode(methodt::instructionst &);
  void get_class_refs();
  void get_class_refs_rec(const typet &);
  
  void skip_bytes(unsigned bytes)
  {
    for(unsigned i=0; i<bytes; i++)
    {
      if(!*in)
      {
        error() << "unexpected end of bytecode file" << eom;
        throw 0;
      }
      in->get();
    }
  }
  
  u8 read_bytes(unsigned bytes)
  {
    u8 result=0;
    for(unsigned i=0; i<bytes; i++)
    {
      if(!*in)
      {
        error() << "unexpected end of bytecode file" << eom;
        throw 0;
      }
      result<<=8;
      result|=in->get();
    }
    return result;
  }

  u1 read_u1()
  {
    return (u1)read_bytes(1);
  }
  
  inline u2 read_u2()
  {
    return (u2)read_bytes(2);
  }
  
  u4 read_u4()
  {
    return (u4)read_bytes(4);
  }
  
  u8 read_u8()
  {
    return read_bytes(8);
  }
};

#define CONSTANT_Class                7
#define CONSTANT_Fieldref             9
#define CONSTANT_Methodref           10
#define CONSTANT_InterfaceMethodref  11
#define CONSTANT_String               8
#define CONSTANT_Integer              3
#define CONSTANT_Float                4
#define CONSTANT_Long                 5
#define CONSTANT_Double               6
#define CONSTANT_NameAndType         12
#define CONSTANT_Utf8                 1
#define CONSTANT_MethodHandle        15
#define CONSTANT_MethodType          16
#define CONSTANT_InvokeDynamic       18

/*******************************************************************\

Function: java_bytecode_parsert::parse

  Inputs:

 Outputs:

 Purpose:

\*******************************************************************/

bool java_bytecode_parsert::parse()
{
  try
  {
    rClassFile();
  }
  
  catch(const char *message)
  {
    error() << message << eom;
    return true;
  }
  
  catch(const std::string &message)
  {
    error() << message << eom;
    return true;
  }
  
  catch(...)
  {
    error() << "parsing error" << eom;
    return true;
  }
  
  return false;
}

/*******************************************************************\

Function: java_bytecode_parsert::rClassFile

  Inputs:

 Outputs:

 Purpose:

\*******************************************************************/

#define ACC_PUBLIC       0x0001
#define ACC_PRIVATE      0x0002
#define ACC_PROTECTED    0x0004
#define ACC_STATIC       0x0008
#define ACC_FINAL        0x0010
#define ACC_SYNCHRONIZED 0x0020
#define ACC_BRIDGE       0x0040
#define ACC_VARARGS      0x0080
#define ACC_NATIVE       0x0100
#define ACC_ABSTRACT     0x0400
#define ACC_STRICT       0x0800
#define ACC_SYNTHETIC    0x1000

#ifdef _MSC_VER
#define UNUSED
#else
#define UNUSED __attribute__((unused))
#endif

void java_bytecode_parsert::rClassFile()
{
  parse_tree.loading_successful=false;
  
  u4 magic=read_u4();
  u2 UNUSED minor_version=read_u2();
  u2 major_version=read_u2();
  
  if(magic!=0xCAFEBABE)
  {
    error() << "wrong magic" << eom;
    throw 0;
  }

  if(major_version<44)
  {
    error() << "unexpected major version" << eom;
    throw 0;
  }
  
  rconstant_pool();

  classt &parsed_class=parse_tree.parsed_class;

  u2 UNUSED access_flags=read_u2();
  u2 this_class=read_u2();
  u2 super_class=read_u2();

  parsed_class.name=
    constant(this_class).type().get(ID_C_base_name);

  if(super_class!=0)
    parsed_class.extends=
      constant(super_class).type().get(ID_C_base_name);

  rinterfaces(parsed_class);
  rfields(parsed_class);
  rmethods(parsed_class);
  
  u2 attributes_count=read_u2();

  for(unsigned j=0; j<attributes_count; j++)
    rclass_attribute(parsed_class);

  get_class_refs();

  parse_tree.loading_successful=true;
}
  
/*******************************************************************\

Function: java_bytecode_parsert::get_class_refs

  Inputs:

 Outputs:

 Purpose:

\*******************************************************************/

void java_bytecode_parsert::get_class_refs()
{
  // Get the class references for the benefit of a dependency
  // analysis.

  for(const auto & c : constant_pool)
  {
    switch(c.tag)
    {
    case CONSTANT_Class:
      get_class_refs_rec(c.expr.type());
      break;

    case CONSTANT_NameAndType:
      {
        typet t=java_type_from_string(id2string(pool_entry(c.ref2).s));
        get_class_refs_rec(t);
      }
      break;
      
    default:;
    }
  }

  for(const auto & m : parse_tree.parsed_class.fields)
  {
    typet t=java_type_from_string(m.signature);
    get_class_refs_rec(t);
  }
  
  for(const auto & m : parse_tree.parsed_class.methods)
  {
    typet t=java_type_from_string(m.signature);
    get_class_refs_rec(t);
  } 
}

/*******************************************************************\

Function: java_bytecode_parsert::get_class_refs_rec

  Inputs:

 Outputs:

 Purpose:

\*******************************************************************/

void java_bytecode_parsert::get_class_refs_rec(const typet &src)
{
  if(src.id()==ID_code)
  {
    const code_typet &ct=to_code_type(src);
    const typet &rt=ct.return_type();
    get_class_refs_rec(rt);
    for(const auto & p : ct.parameters())
      get_class_refs_rec(p.type());
  }
  else if(src.id()==ID_symbol)
  {
    irep_idt name=src.get(ID_C_base_name);
    if(has_prefix(id2string(name), "array["))
    {
      const typet &element_type=
        static_cast<const typet &>(src.find(ID_C_element_type));
      get_class_refs_rec(element_type);
    }
    else
      parse_tree.class_refs.insert(name);
  }
  else if(src.id()==ID_struct)
  {
    const struct_typet &struct_type=to_struct_type(src);
    for(const auto & c : struct_type.components())
      get_class_refs_rec(c.type());
  }
  else if(src.id()==ID_pointer)
    get_class_refs_rec(src.subtype());
}

/*******************************************************************\

Function: java_bytecode_parsert::rconstant_pool

  Inputs:

 Outputs:

 Purpose:

\*******************************************************************/

void java_bytecode_parsert::rconstant_pool()
{
  u2 constant_pool_count=read_u2();
  if(constant_pool_count==0)
  {
    error() << "invalid constant_pool_count" << eom;
    throw 0;
  }
  
  constant_pool.resize(constant_pool_count);
  
  for(constant_poolt::iterator
      it=constant_pool.begin();
      it!=constant_pool.end();
      it++)
  {
    // the first entry isn't used
    if(it==constant_pool.begin()) continue;
    
    it->tag=read_u1();
    
    switch(it->tag)
    {
    case CONSTANT_Class:
      it->ref1=read_u2();
      break;

    case CONSTANT_Fieldref:
    case CONSTANT_Methodref:
    case CONSTANT_InterfaceMethodref:
    case CONSTANT_NameAndType:
    case CONSTANT_InvokeDynamic:
      it->ref1=read_u2();
      it->ref2=read_u2();
      break;
      
    case CONSTANT_String:
    case CONSTANT_MethodType:
      it->ref1=read_u2();
      break;

    case CONSTANT_Integer:
    case CONSTANT_Float:
      it->number=read_u4();
      break;

    case CONSTANT_Long:
    case CONSTANT_Double:
      it->number=read_u8();
      // Eight-byte constants take up two entires
      // in the constant_pool table, for annoying this programmer.
      if(it==constant_pool.end())
      {
        error() << "invalid double entry" << eom;
        throw 0;
      }
      it++;
      it->tag=0;
      break;

    case CONSTANT_Utf8:
      {
        u2 bytes=read_u2();
        std::string s;
        s.resize(bytes);
        for(std::string::iterator s_it=s.begin(); s_it!=s.end(); s_it++)
          *s_it=read_u1();
        it->s=s; // hashes
      }
      break;

    case CONSTANT_MethodHandle:
      it->ref1=read_u1();
      it->ref2=read_u2();
      break;

    default:
      error() << "unknown constant pool entry (" << it->tag << ")"
              << eom;
      throw 0;
    }
  }

  // we do a bit of post-processing after we have them all
  for(constant_poolt::iterator
      it=constant_pool.begin();
      it!=constant_pool.end();
      it++)
  {
    // the first entry isn't used
    if(it==constant_pool.begin()) continue;
    
    switch(it->tag)
    {
    case CONSTANT_Class:
      {
        const std::string &s=id2string(pool_entry(it->ref1).s);
        it->expr=type_exprt(java_classname(s));
      }
      break;

    case CONSTANT_Fieldref:
      {
        const pool_entryt &nameandtype_entry=pool_entry(it->ref2);
        const pool_entryt &name_entry=pool_entry(nameandtype_entry.ref1);
        const pool_entryt &class_entry=pool_entry(it->ref1);
        const pool_entryt &class_name_entry=pool_entry(class_entry.ref1);
        typet type=type_entry(nameandtype_entry.ref2);

        symbol_typet class_symbol=
          java_classname(id2string(class_name_entry.s));
        
        exprt fieldref("fieldref", type);
        fieldref.set(ID_class, class_symbol.get_identifier());
        fieldref.set(ID_component_name, name_entry.s);

        it->expr=fieldref;
      }
      break;
      
    case CONSTANT_Methodref:
    case CONSTANT_InterfaceMethodref:
      {
        const pool_entryt &nameandtype_entry=pool_entry(it->ref2);
        const pool_entryt &name_entry=pool_entry(nameandtype_entry.ref1);
        const pool_entryt &class_entry=pool_entry(it->ref1);
        const pool_entryt &class_name_entry=pool_entry(class_entry.ref1);
        typet type=type_entry(nameandtype_entry.ref2);
        
        symbol_typet class_symbol=
          java_classname(id2string(class_name_entry.s));
        
        irep_idt component_name=
          id2string(name_entry.s)+
          ":"+id2string(pool_entry(nameandtype_entry.ref2).s);

        irep_idt class_name=
          class_symbol.get_identifier();
          
        irep_idt identifier=
          id2string(class_name)+"."+id2string(component_name);

        exprt virtual_function(ID_virtual_function, type);
        virtual_function.set(ID_component_name, component_name);
        virtual_function.set(ID_C_class, class_name);
        virtual_function.set(ID_C_base_name, name_entry.s);
        virtual_function.set(ID_identifier, identifier);
        
        it->expr=virtual_function;
      }
      break;

    case CONSTANT_String:
      {
<<<<<<< HEAD
        symbol_typet string_type("java::java.lang.String");
        exprt string_literal(ID_java_string_literal, pointer_typet(string_type));
=======
        // ldc turns these into references to java.lang.String
        exprt string_literal(ID_java_string_literal);
>>>>>>> 0202011b
        string_literal.set(ID_value, pool_entry(it->ref1).s);
        it->expr=string_literal;
      }
      break;

    case CONSTANT_Integer:
      it->expr=from_integer(it->number, java_int_type());
      break;

    case CONSTANT_Float:
      {
        ieee_floatt value(ieee_float_spect::single_precision());
        value.unpack(it->number);
        it->expr=value.to_expr();
      }
      break;
      
    case CONSTANT_Long:
      it->expr=from_integer(it->number, java_long_type());
      break;

    case CONSTANT_Double:
      {
        ieee_floatt value(ieee_float_spect::double_precision());
        value.unpack(it->number);
        it->expr=value.to_expr();
      }
      break;

    case CONSTANT_NameAndType:
      {
        it->expr.id("nameandtype");
      }
      break;

    case CONSTANT_MethodHandle:
      {
        it->expr.id("methodhandle");
      }
      break;

    case CONSTANT_MethodType:
      {
        it->expr.id("methodtype");
      }
      break;

    case CONSTANT_InvokeDynamic:
      {
        it->expr.id("invokedynamic");
        const pool_entryt &nameandtype_entry=pool_entry(it->ref2);
        //const pool_entryt &name_entry=pool_entry(nameandtype_entry.ref1);
        typet type=type_entry(nameandtype_entry.ref2);
        it->expr.type()=type;
      }
      break;

    default:;
    }
  }
}

/*******************************************************************\

Function: java_bytecode_parsert::rinterfaces

  Inputs:

 Outputs:

 Purpose:

\*******************************************************************/

void java_bytecode_parsert::rinterfaces(classt &parsed_class)
{
  u2 interfaces_count=read_u2();

  for(unsigned i=0; i<interfaces_count; i++)
    parsed_class.implements.push_back(constant(read_u2()).type().get(ID_C_base_name));
}

/*******************************************************************\

Function: java_bytecode_parsert::rfields

  Inputs:

 Outputs:

 Purpose:

\*******************************************************************/

void java_bytecode_parsert::rfields(classt &parsed_class)
{
  u2 fields_count=read_u2();

  for(unsigned i=0; i<fields_count; i++)
  {
    fieldt &field=parsed_class.add_field();
    
    u2 access_flags=read_u2();
    u2 name_index=read_u2();
    u2 descriptor_index=read_u2();
    u2 attributes_count=read_u2();
    
    field.name=pool_entry(name_index).s;
    field.is_static=(access_flags&ACC_STATIC)!=0;
    field.is_final=(access_flags&ACC_FINAL)!=0;
    field.signature=id2string(pool_entry(descriptor_index).s);

    for(unsigned j=0; j<attributes_count; j++)
      rfield_attribute(field);
  }
}

/*******************************************************************\

Function: java_bytecode_parsert::rbytecode

  Inputs:

 Outputs:

 Purpose:

\*******************************************************************/

#define T_BOOLEAN 4
#define T_CHAR    5
#define T_FLOAT   6
#define T_DOUBLE  7
#define T_BYTE    8
#define T_SHORT   9
#define T_INT    10
#define T_LONG   11

void java_bytecode_parsert::rbytecode(
  methodt::instructionst &instructions)
{
  u4 code_length=read_u4();
  
  unsigned address;

  for(address=0; address<code_length; address++)
  {
    bool wide_instruction=false;
    unsigned start_of_instruction=address;
    
    u1 bytecode=read_u1();
    
    if(bytecode==0xc4) // wide
    {
      wide_instruction=true;
      address++;
      bytecode=read_u1();
    }
    
    instructions.push_back(instructiont());
    instructiont &instruction=instructions.back();
    instruction.statement=bytecodes[bytecode].mnemonic;
    instruction.address=start_of_instruction;
    
    switch(bytecodes[bytecode].format)
    {
    case ' ': // no further bytes
      break;

    case 'c': // a constant_pool index (one byte)
      if(wide_instruction)
      {
        instruction.args.push_back(constant(read_u2()));
        address+=2;
      }
      else
      {
        instruction.args.push_back(constant(read_u1()));
        address+=1;
      }
      break;

    case 'C': // a constant_pool index (two bytes)
      instruction.args.push_back(constant(read_u2()));
      address+=2;
      break;
      
    case 'b': // a signed byte
      {
        signed char c=read_u1();
        instruction.args.push_back(from_integer(c, integer_typet()));
      }
      address+=1;
      
      break;

    case 'o': // two byte branch offset
      {
        signed short offset=read_u2();
        instruction.args.push_back(from_integer(address+offset, integer_typet()));
      }
      address+=2;
      break;

    case 'O': // four byte branch offset
      {
        signed int offset=read_u4();
        instruction.args.push_back(from_integer(address+offset, integer_typet()));
      }
      address+=4;
      break;

    case 'v': // local variable index (one byte)
      {
        u1 v=read_u1();
        instruction.args.push_back(from_integer(v, integer_typet()));
      }
      address+=1;
      break;
      
    case 'V':
      if(wide_instruction) // local variable index (two bytes) plus two signed bytes
      {
        u2 v=read_u2();
        instruction.args.push_back(from_integer(v, integer_typet()));
        signed short c=read_u2();
        instruction.args.push_back(from_integer(c, integer_typet()));
        address+=4;
      }
      else // local variable index (one byte) plus one signed byte
      {
        u1 v=read_u1();
        instruction.args.push_back(from_integer(v, integer_typet()));
        signed char c=read_u1();
        instruction.args.push_back(from_integer(c, integer_typet()));
        address+=2;
      }
      break;
      
    case 'I': // two byte constant_pool index plus two bytes
      {
        u2 c=read_u2();
        instruction.args.push_back(constant(c));
        u1 b1=read_u1();
        instruction.args.push_back(from_integer(b1, integer_typet()));
        u1 b2=read_u1();
        instruction.args.push_back(from_integer(b2, integer_typet()));
      }
      address+=4;
      break;
      
    case 'L': // lookupswitch
      {
        unsigned base_offset=address;
      
        // first a pad to 32-bit align
        while(((address+1)&3)!=0) { read_u1(); address++; }
        
        // now default value
        signed int default_value=read_u4();
        instruction.args.push_back(from_integer(base_offset+default_value, integer_typet()));
        address+=4;
        
        // number of pairs
        u4 npairs=read_u4();
        address+=4;
        
        for(unsigned i=0; i<npairs; i++)
        {
          signed int match=read_u4();
          signed int offset=read_u4();
          instruction.args.push_back(from_integer(match, integer_typet()));
          instruction.args.push_back(from_integer(base_offset+offset, integer_typet()));
          address+=8;
        }
      }
      break;
      
    case 'T': // tableswitch
      {
        unsigned base_offset=address;
      
        // first a pad to 32-bit align
        while(((address+1)&3)!=0) { read_u1(); address++; }
        
        // now default value
        signed int default_value=read_u4();
        instruction.args.push_back(from_integer(base_offset+default_value, integer_typet()));
        address+=4;
        
        // now low value
        signed int low_value=read_u4();
        address+=4;
        
        // now high value
        signed int high_value=read_u4();
        address+=4;

        // there are high-low+1 offsets
        for(signed int i=low_value; i<=high_value; i++)
        {
          u4 offset=read_u4();
          instruction.args.push_back(from_integer(i, integer_typet()));
          instruction.args.push_back(from_integer(base_offset+offset, integer_typet()));
          address+=4;
        }
      }
      break;
      
    case 'm': // multianewarray: constant-pool index plus one unsigned byte
      {
        u2 c=read_u2(); // constant-pool index
        instruction.args.push_back(constant(c));
        u1 dimensions=read_u1(); // number of dimensions
        instruction.args.push_back(from_integer(dimensions, integer_typet()));
        address+=3;
      }
      break;
      
    case 't': // array subtype, one byte
      {
        typet t;
        switch(read_u1())
        {
        case T_BOOLEAN: t.id(ID_bool); break;
        case T_CHAR: t.id(ID_char); break;
        case T_FLOAT: t.id(ID_float); break;
        case T_DOUBLE: t.id(ID_double); break;
        case T_BYTE: t.id(ID_byte); break;
        case T_SHORT: t.id(ID_short); break;
        case T_INT: t.id(ID_int); break;
        case T_LONG: t.id(ID_long); break;
        default:;
        }
        instruction.args.push_back(type_exprt(t));
      }
      address+=1;
      break;
      
    case 's': // a signed short
      {
        signed short s=read_u2();
        instruction.args.push_back(from_integer(s, integer_typet()));
      }
      address+=2;
      break;

    default:;
    }
  }
  
  if(address!=code_length)
  {
    error() << "bytecode length mismatch" << eom;
    throw 0;
  }
}

/*******************************************************************\

Function: java_bytecode_parsert::rmethod_attribute

  Inputs:

 Outputs:

 Purpose:

\*******************************************************************/

void java_bytecode_parsert::rmethod_attribute(methodt &method)
{
  u2 attribute_name_index=read_u2();
  u4 attribute_length=read_u4();
  
  irep_idt attribute_name=pool_entry(attribute_name_index).s;
  
  if(attribute_name=="Code")
  {
    u2 UNUSED max_stack=read_u2();
    u2 UNUSED max_locals=read_u2();
    
    rbytecode(method.instructions);
    
    u2 exception_table_length=read_u2();

    for(unsigned e=0; e<exception_table_length; e++)
    {
      u2 UNUSED start_pc=read_u2();
      u2 UNUSED end_pc=read_u2();
      u2 UNUSED handler_pc=read_u2();
      u2 UNUSED catch_type=read_u2();
    }

    u2 attributes_count=read_u2();
    
    for(unsigned j=0; j<attributes_count; j++)
      rcode_attribute(method);
      
    irep_idt line_number;
      
    // add missing line numbers
    for(methodt::instructionst::iterator
        it=method.instructions.begin(); 
        it!=method.instructions.end();
        it++)
    {
      if(!it->source_location.get_line().empty())
        line_number=it->source_location.get_line();
      else if(!line_number.empty())
        it->source_location.set_line(line_number);
    }
    
  }
  else if(attribute_name=="RuntimeInvisibleAnnotations" ||
          attribute_name=="RuntimeVisibleAnnotations")
  {
    rRuntimeAnnotation_attribute(method.annotations);
  }
  else
    skip_bytes(attribute_length);
}

/*******************************************************************\

Function: java_bytecode_parsert::rfield_attribute

  Inputs:

 Outputs:

 Purpose:

\*******************************************************************/

void java_bytecode_parsert::rfield_attribute(fieldt &field)
{
  u2 attribute_name_index=read_u2();
  u4 attribute_length=read_u4();
  
  irep_idt attribute_name=pool_entry(attribute_name_index).s;

  if(attribute_name=="RuntimeInvisibleAnnotations" ||
     attribute_name=="RuntimeVisibleAnnotations")
  {
    rRuntimeAnnotation_attribute(field.annotations);
  }
  else
    skip_bytes(attribute_length);
}

/*******************************************************************\

Function: java_bytecode_parsert::rcode_attribute

  Inputs:

 Outputs:

 Purpose:

\*******************************************************************/

void java_bytecode_parsert::rcode_attribute(methodt &method)
{
  u2 attribute_name_index=read_u2();
  u4 attribute_length=read_u4();
  
  irep_idt attribute_name=pool_entry(attribute_name_index).s;
  
  if(attribute_name=="LineNumberTable")
  {
    // address -> instructiont
    typedef std::map<unsigned, methodt::instructionst::iterator> instruction_mapt;
    instruction_mapt instruction_map;

    for(methodt::instructionst::iterator
        it=method.instructions.begin(); 
        it!=method.instructions.end();
        it++)
    {
      instruction_map[it->address]=it;
    }
  
    u2 line_number_table_length=read_u2();

    for(unsigned i=0; i<line_number_table_length; i++)
    {
      u2 start_pc=read_u2();
      u2 line_number=read_u2();

      // annotate the bytecode program      
      instruction_mapt::const_iterator it=
        instruction_map.find(start_pc);
      
      if(it!=instruction_map.end())
        it->second->source_location.set_line(line_number);
    }
  }
  else if(attribute_name=="LocalVariableTable")
  {
    u2 local_variable_table_length=read_u2();
    
    method.local_variable_table.resize(local_variable_table_length);

    for(unsigned i=0; i<local_variable_table_length; i++)
    {
      UNUSED u2 start_pc=read_u2();
      UNUSED u2 length=read_u2();
      u2 name_index=read_u2();
      u2 descriptor_index=read_u2();
      u2 index=read_u2();
      
      method.local_variable_table[i].index=index;
      method.local_variable_table[i].name=pool_entry(name_index).s;
      method.local_variable_table[i].signature=id2string(pool_entry(descriptor_index).s);
    }
  }
  else
    skip_bytes(attribute_length);
}

/*******************************************************************\

Function: java_bytecode_parsert::rRuntimeAnnotation_attribute

  Inputs:

 Outputs:

 Purpose:

\*******************************************************************/

void java_bytecode_parsert::rRuntimeAnnotation_attribute(
  annotationst &annotations)
{  
  u2 num_annotations=read_u2();
  
  for(u2 number=0; number<num_annotations; number++)
  {
    annotationt annotation;
    rRuntimeAnnotation(annotation);
    annotations.push_back(annotation);
  }
}

/*******************************************************************\

Function: java_bytecode_parsert::rRuntimeAnnotation

  Inputs:

 Outputs:

 Purpose:

\*******************************************************************/

void java_bytecode_parsert::rRuntimeAnnotation(
  annotationt &annotation)
{  
  u2 type_index=read_u2();
  annotation.type=type_entry(type_index);
  relement_value_pairs(annotation.element_value_pairs);
}

/*******************************************************************\

Function: java_bytecode_parsert::relement_value_pairs

  Inputs:

 Outputs:

 Purpose:

\*******************************************************************/

void java_bytecode_parsert::relement_value_pairs(
  annotationt::element_value_pairst &element_value_pairs)
{  
  u2 num_element_value_pairs=read_u2();
  element_value_pairs.resize(num_element_value_pairs);

  for(auto & element_value_pair : element_value_pairs)
  {
    u2 element_name_index=read_u2();
    element_value_pair.element_name=pool_entry(element_name_index).s;

    relement_value_pair(element_value_pair);
  }
}

/*******************************************************************\

Function: java_bytecode_parsert::relement_value_pair

  Inputs:

 Outputs:

 Purpose:

\*******************************************************************/

void java_bytecode_parsert::relement_value_pair(
  annotationt::element_value_pairt &element_value_pair)
{  
  u1 tag=read_u1();
  
  switch(tag)
  {
  case 'e':
    {
      UNUSED u2 type_name_index=read_u2();
      UNUSED u2 const_name_index=read_u2();
      // todo: enum
    }
    break;
  
  case 'c':
    {
      UNUSED u2 class_info_index=read_u2();
      // todo: class
    }
    break;
  
  case '@':
    {
      // another annotation, recursively
      annotationt annotation;
      rRuntimeAnnotation(annotation);
    }
    break;
  
  case '[':
    {
      u2 num_values=read_u2();
      for(unsigned i=0; i<num_values; i++)
      {
        annotationt::element_value_pairt element_value;
        relement_value_pair(element_value); // recursive call
      }
    }
    break;
    
  case 's':
    {
      u2 const_value_index=read_u2();
      element_value_pair.value=string_constantt(
        pool_entry(const_value_index).s);
    }
    break;

  default:
    {
      u2 const_value_index=read_u2();
      element_value_pair.value=constant(const_value_index);
    }
  
  break;
  }
}

/*******************************************************************\

Function: java_bytecode_parsert::rclass_attribute

  Inputs:

 Outputs:

 Purpose:

\*******************************************************************/

void java_bytecode_parsert::rclass_attribute(classt &parsed_class)
{
  u2 attribute_name_index=read_u2();
  u4 attribute_length=read_u4();

  irep_idt attribute_name=pool_entry(attribute_name_index).s;
  
  if(attribute_name=="SourceFile")
  {
    u2 sourcefile_index=read_u2();
    irep_idt sourcefile_name=pool_entry(sourcefile_index).s;
    
    for(methodst::iterator m_it=parsed_class.methods.begin();
        m_it!=parsed_class.methods.end();
        m_it++)
    {
      for(instructionst::iterator i_it=m_it->instructions.begin();
          i_it!=m_it->instructions.end();
          i_it++)
      {
        if(!i_it->source_location.get_line().empty())
          i_it->source_location.set_file(sourcefile_name);
      }
    }
  }
  else if(attribute_name=="RuntimeInvisibleAnnotations" ||
          attribute_name=="RuntimeVisibleAnnotations")
  {
    rRuntimeAnnotation_attribute(parsed_class.annotations);
  }
  else
    skip_bytes(attribute_length);
}

/*******************************************************************\

Function: java_bytecode_parsert::rmethods

  Inputs:

 Outputs:

 Purpose:

\*******************************************************************/

void java_bytecode_parsert::rmethods(classt &parsed_class)
{
  u2 methods_count=read_u2();

  for(unsigned j=0; j<methods_count; j++)
    rmethod(parsed_class);
}

/*******************************************************************\

Function: java_bytecode_parsert::rmethod

  Inputs:

 Outputs:

 Purpose:

\*******************************************************************/

#define ACC_PUBLIC     0x0001
#define ACC_PRIVATE    0x0002
#define ACC_PROTECTED  0x0004
#define ACC_STATIC     0x0008
#define ACC_FINAL      0x0010
#define ACC_SUPER      0x0020
#define ACC_VOLATILE   0x0040
#define ACC_TRANSIENT  0x0080
#define ACC_INTERFACE  0x0200
#define ACC_ABSTRACT   0x0400
#define ACC_SYNTHETIC  0x1000
#define ACC_ANNOTATION 0x2000
#define ACC_ENUM       0x4000

void java_bytecode_parsert::rmethod(classt &parsed_class)
{
  methodt &method=parsed_class.add_method();

  u2 access_flags=read_u2();
  u2 name_index=read_u2();
  u2 descriptor_index=read_u2();

  method.is_final=(access_flags&ACC_FINAL)!=0;
  method.is_static=(access_flags&ACC_STATIC)!=0;
  method.is_abstract=(access_flags&ACC_ABSTRACT)!=0;
  method.is_public=(access_flags&ACC_PUBLIC)!=0;
  method.is_protected=(access_flags&ACC_PROTECTED)!=0;
  method.is_private=(access_flags&ACC_PRIVATE)!=0;
  method.is_synchronized=(access_flags&ACC_SYNCHRONIZED)!=0;
  method.is_native=(access_flags&ACC_NATIVE)!=0;
  method.name=pool_entry(name_index).s;
  method.base_name=pool_entry(name_index).s;
  method.signature=id2string(pool_entry(descriptor_index).s);
  
  u2 attributes_count=read_u2();
  
  for(unsigned j=0; j<attributes_count; j++)
    rmethod_attribute(method);
}

/*******************************************************************\

Function: java_bytecode_parse

  Inputs:

 Outputs:

 Purpose:

\*******************************************************************/

bool java_bytecode_parse(
  std::istream &istream,
  java_bytecode_parse_treet &parse_tree,
  message_handlert &message_handler)
{
  java_bytecode_parsert java_bytecode_parser;
  java_bytecode_parser.in=&istream;
  java_bytecode_parser.set_message_handler(message_handler);
  
  bool parser_result=java_bytecode_parser.parse();

  parse_tree.swap(java_bytecode_parser.parse_tree);

  return parser_result;
}

/*******************************************************************\

Function: java_bytecode_parse

  Inputs:

 Outputs:

 Purpose:

\*******************************************************************/

bool java_bytecode_parse(
  const std::string &file,
  java_bytecode_parse_treet &parse_tree,
  message_handlert &message_handler)
{
  std::ifstream in(file.c_str(), std::ios::binary);

  if(!in)
  {
    messaget message(message_handler);
    message.error() << "failed to open input file `"
                    << file << '\'' << messaget::eom;
    return true;
  }
  
  return java_bytecode_parse(in, parse_tree, message_handler);
}<|MERGE_RESOLUTION|>--- conflicted
+++ resolved
@@ -572,13 +572,8 @@
 
     case CONSTANT_String:
       {
-<<<<<<< HEAD
-        symbol_typet string_type("java::java.lang.String");
-        exprt string_literal(ID_java_string_literal, pointer_typet(string_type));
-=======
         // ldc turns these into references to java.lang.String
         exprt string_literal(ID_java_string_literal);
->>>>>>> 0202011b
         string_literal.set(ID_value, pool_entry(it->ref1).s);
         it->expr=string_literal;
       }
