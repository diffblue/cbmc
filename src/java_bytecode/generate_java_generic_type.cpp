/*******************************************************************\

 Module: Generate Java Generic Type - Instantiate a generic class with
         concrete type information.

 Author: DiffBlue Limited. All rights reserved.

\*******************************************************************/
#include "generate_java_generic_type.h"
#include <util/namespace.h>
#include <java_bytecode/java_types.h>
#include <java_bytecode/java_utils.h>

generate_java_generic_typet::generate_java_generic_typet(
  message_handlert &message_handler):
  message_handler(message_handler)
{}

/// Generate a concrete instantiation of a generic type.
/// \param existing_generic_type The type to be concretised
/// \param symbol_table The symbol table that the concrete type will be
/// inserted into.
/// \return The symbol as it was retrieved from the symbol table after
/// it has been inserted into.
symbolt generate_java_generic_typet::operator()(
  const java_generic_typet &existing_generic_type,
  symbol_tablet &symbol_table) const
{
  namespacet ns(symbol_table);

  const typet &pointer_subtype=ns.follow(existing_generic_type.subtype());

  INVARIANT(
    pointer_subtype.id()==ID_struct, "Only pointers to classes in java");

  const java_class_typet &replacement_type=
    to_java_class_type(pointer_subtype);
  const irep_idt new_tag=build_generic_tag(
    existing_generic_type, replacement_type);
  struct_union_typet::componentst replacement_components=
    replacement_type.components();

  // Small auxiliary function, to perform the inplace
  // modification of the generic fields.
  auto replace_type_for_generic_field =
    [&](struct_union_typet::componentt &component) {

      component.type() = substitute_type(
        component.type(),
        to_java_generic_class_type(replacement_type),
        existing_generic_type);

      return component;
    };

  std::size_t pre_modification_size=to_java_class_type(
    ns.follow(existing_generic_type.subtype())).components().size();

  std::for_each(
    replacement_components.begin(),
    replacement_components.end(),
    replace_type_for_generic_field);

  std::size_t after_modification_size=
    replacement_type.components().size();

  INVARIANT(
    pre_modification_size==after_modification_size,
    "All components in the original class should be in the new class");

  const auto expected_symbol="java::"+id2string(new_tag);
//
//  generate_class_stub(
//    new_tag,
//    symbol_table,
//    message_handler,
//    replacement_components);

  // inlined the generate_class_stub for now
  {
    java_specialised_generic_class_typet specialised_class;
    specialised_class.set_tag(replacement_type.get_tag());
    // NOTE: the tag absolutely has to be BasicGeneric
    specialised_class.set(ID_base_name, new_tag);

    // produce class symbol
    symbolt new_symbol;
    new_symbol.base_name = new_tag;
    new_symbol.pretty_name = new_tag;
    new_symbol.name = "java::" + id2string(new_tag);
    specialised_class.set(ID_name, new_symbol.name);
    new_symbol.type = specialised_class;
    new_symbol.mode = ID_java;
    new_symbol.is_type = true;

    std::pair<symbolt &, bool> res = symbol_table.insert(std::move(new_symbol));

    if(!res.second)
    {
      messaget message(message_handler);
      message.warning() << "stub class symbol " << new_symbol.name
                        << " already exists" << messaget::eom;
    }
    else
    {
      java_add_components_to_class(res.first, replacement_components);
    }
  }
  auto symbol=symbol_table.lookup(expected_symbol);
  INVARIANT(symbol, "New class not created");
  return *symbol;
}

/// For a given type, if the type contains a Java generic parameter, we look
/// that parameter up and return the relevant type. This works recursively on
/// arrays so that T [] is converted to RelevantType [].
/// \param parameter_type: The type under consideration
/// \param generic_class: The generic class that the \p parameter_type
/// belongs to (e.g. the type of a component of the class). This is used to
/// look up the mapping from name of generic parameter to its index.
/// \param generic_reference: The instantiated version of the generic class
/// used to look up the instantiated type. This is expected to be fully
/// instantiated.
/// \return A newly constructed type with generic parameters replaced, or if
/// there are none to replace, the original type.
typet generate_java_generic_typet::substitute_type(
  const typet &parameter_type,
  const java_generic_class_typet &generic_class,
  const java_generic_typet &generic_reference) const
{
  if(is_java_generic_parameter(parameter_type))
  {
    auto component_identifier = to_java_generic_parameter(parameter_type)
      .type_variable()
      .get_identifier();

    optionalt<size_t> results =
      java_generics_get_index_for_subtype(generic_class, component_identifier);

    INVARIANT(results.has_value(), "generic component type not found");
<<<<<<< HEAD

    if(results)
    {
      return generic_reference.generic_type_variables()[*results];
    }
    else
    {
      return parameter_type;
    }
=======
    return generic_reference.generic_type_arguments()[*results];
>>>>>>> f7141c0d
  }
  else if(
    parameter_type.id() == ID_pointer)
  {
    if(is_java_generic_type(parameter_type))
    {
      const java_generic_typet &generic_type =
        to_java_generic_type(parameter_type);

      java_generic_typet::generic_type_argumentst replaced_type_variables;

      // Swap each parameter
      std::transform(
        generic_type.generic_type_arguments().begin(),
        generic_type.generic_type_arguments().end(),
        std::back_inserter(replaced_type_variables),
<<<<<<< HEAD
        [&](const java_generic_parametert &generic_param)
          -> java_generic_parametert {
=======
        [&](const reference_typet &generic_param) -> reference_typet
        {
>>>>>>> f7141c0d
          const typet &replacement_type =
            substitute_type(generic_param, generic_class, generic_reference);

          // This code will be simplified when references aren't considered to
          // be generic parameters
          if(is_java_generic_parameter(replacement_type))
          {
            return to_java_generic_parameter(replacement_type);
          }
          else
          {
            INVARIANT(
              is_reference(replacement_type),
              "All generic parameters should be references");
<<<<<<< HEAD
            return java_generic_inst_parametert(
              to_symbol_type(replacement_type.subtype()));
          }
        });

      java_generic_typet new_type=generic_type;
      new_type.generic_type_variables()=replaced_type_variables;
=======
            return to_reference_type(replacement_type);
          }
        });

      java_generic_typet new_type = generic_type;
      new_type.generic_type_arguments() = replaced_type_variables;
>>>>>>> f7141c0d
      return new_type;
    }
    else if(parameter_type.subtype().id() == ID_symbol)
    {
      const symbol_typet &array_subtype =
        to_symbol_type(parameter_type.subtype());
      if(is_java_array_tag(array_subtype.get_identifier()))
      {
        const typet &array_element_type = java_array_element_type(array_subtype);

        const typet &new_array_type =
          substitute_type(array_element_type, generic_class, generic_reference);

        typet replacement_array_type = java_array_type('a');
        replacement_array_type.subtype().set(
          ID_C_element_type, new_array_type);
        return replacement_array_type;
      }
    }
  }
  return parameter_type;
}

/// Build a unique tag for the generic to be instantiated.
/// \param existing_generic_type The type we want to concretise
/// \param original_class
/// \return A tag for the new generic we want a unique tag for.
irep_idt generate_java_generic_typet::build_generic_tag(
  const java_generic_typet &existing_generic_type,
  const java_class_typet &original_class) const
{
  std::ostringstream new_tag_buffer;
  new_tag_buffer << original_class.get_tag();
  new_tag_buffer << "<";
  bool first=true;
  for(const typet &type_argument : existing_generic_type
    .generic_type_arguments())
  {
    if(!first)
      new_tag_buffer << ",";
    first=false;

    INVARIANT(
      !is_java_generic_parameter(type_argument),
      "Only create full concretized generic types");
<<<<<<< HEAD
    new_tag_buffer << param.subtype().get(ID_identifier);
=======
    const irep_idt &id(id2string(type_argument.subtype().get(ID_identifier)));
    new_tag_buffer << id2string(id);
    if(is_java_array_tag(id))
    {
      const typet &element_type =
        java_array_element_type(to_symbol_type(type_argument.subtype()));

      // If this is an array of references then we will specialize its
      // identifier using the type of the objects in the array. Else, there can
      // be a problem with the same symbols for different instantiations using
      // arrays with different types.
      if(element_type.id() == ID_pointer)
      {
        const symbol_typet element_symbol =
          to_symbol_type(element_type.subtype());
        new_tag_buffer << "of_" << id2string(element_symbol.get_identifier());
      }
    }
>>>>>>> f7141c0d
  }

  new_tag_buffer << ">";

  return new_tag_buffer.str();
}<|MERGE_RESOLUTION|>--- conflicted
+++ resolved
@@ -138,7 +138,6 @@
       java_generics_get_index_for_subtype(generic_class, component_identifier);
 
     INVARIANT(results.has_value(), "generic component type not found");
-<<<<<<< HEAD
 
     if(results)
     {
@@ -148,9 +147,6 @@
     {
       return parameter_type;
     }
-=======
-    return generic_reference.generic_type_arguments()[*results];
->>>>>>> f7141c0d
   }
   else if(
     parameter_type.id() == ID_pointer)
@@ -167,13 +163,8 @@
         generic_type.generic_type_arguments().begin(),
         generic_type.generic_type_arguments().end(),
         std::back_inserter(replaced_type_variables),
-<<<<<<< HEAD
         [&](const java_generic_parametert &generic_param)
           -> java_generic_parametert {
-=======
-        [&](const reference_typet &generic_param) -> reference_typet
-        {
->>>>>>> f7141c0d
           const typet &replacement_type =
             substitute_type(generic_param, generic_class, generic_reference);
 
@@ -188,7 +179,6 @@
             INVARIANT(
               is_reference(replacement_type),
               "All generic parameters should be references");
-<<<<<<< HEAD
             return java_generic_inst_parametert(
               to_symbol_type(replacement_type.subtype()));
           }
@@ -196,14 +186,6 @@
 
       java_generic_typet new_type=generic_type;
       new_type.generic_type_variables()=replaced_type_variables;
-=======
-            return to_reference_type(replacement_type);
-          }
-        });
-
-      java_generic_typet new_type = generic_type;
-      new_type.generic_type_arguments() = replaced_type_variables;
->>>>>>> f7141c0d
       return new_type;
     }
     else if(parameter_type.subtype().id() == ID_symbol)
@@ -249,28 +231,7 @@
     INVARIANT(
       !is_java_generic_parameter(type_argument),
       "Only create full concretized generic types");
-<<<<<<< HEAD
     new_tag_buffer << param.subtype().get(ID_identifier);
-=======
-    const irep_idt &id(id2string(type_argument.subtype().get(ID_identifier)));
-    new_tag_buffer << id2string(id);
-    if(is_java_array_tag(id))
-    {
-      const typet &element_type =
-        java_array_element_type(to_symbol_type(type_argument.subtype()));
-
-      // If this is an array of references then we will specialize its
-      // identifier using the type of the objects in the array. Else, there can
-      // be a problem with the same symbols for different instantiations using
-      // arrays with different types.
-      if(element_type.id() == ID_pointer)
-      {
-        const symbol_typet element_symbol =
-          to_symbol_type(element_type.subtype());
-        new_tag_buffer << "of_" << id2string(element_symbol.get_identifier());
-      }
-    }
->>>>>>> f7141c0d
   }
 
   new_tag_buffer << ">";
