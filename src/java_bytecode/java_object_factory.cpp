/*******************************************************************\

Module:

Author: Daniel Kroening, kroening@kroening.com

\*******************************************************************/


#include <unordered_set>
#include <sstream>

#include <util/arith_tools.h>
#include <util/fresh_symbol.h>
#include <util/std_types.h>
#include <util/std_code.h>
#include <util/std_expr.h>
#include <util/namespace.h>
#include <util/nondet_bool.h>
#include <util/nondet_ifthenelse.h>
#include <util/pointer_offset_size.h>
#include <util/prefix.h>

#include <linking/zero_initializer.h>

#include <goto-programs/goto_functions.h>

#include "java_object_factory.h"
#include "java_types.h"
#include "java_utils.h"

static symbolt &new_tmp_symbol(
  symbol_tablet &symbol_table,
  const source_locationt &loc,
  const typet &type,
  const std::string &prefix="tmp_object_factory")
{
  return get_fresh_aux_symbol(
    type,
    "",
    prefix,
    loc,
    ID_java,
    symbol_table);
}

<<<<<<< HEAD
=======
/// \par parameters: Desired type (C_bool or plain bool)
/// \return nondet expr of that type
static exprt get_nondet_bool(const typet &type)
{
  // We force this to 0 and 1 and won't consider
  // other values.
  return typecast_exprt(side_effect_expr_nondett(bool_typet()), type);
}

>>>>>>> e9349f87
class java_object_factoryt
{
  std::vector<const symbolt *> &symbols_created;
  const source_locationt &loc;
  std::unordered_set<irep_idt, irep_id_hash> recursion_set;
  bool assume_non_null;
  size_t max_nondet_array_length;
  symbol_tablet &symbol_table;
  namespacet ns;

  void set_null(
    const exprt &expr,
    const pointer_typet &ptr_type);

  void gen_pointer_target_init(
    const exprt &expr,
    const typet &target_type,
    bool create_dynamic_objects,
    update_in_placet update_in_place);

  code_assignt get_null_assignment(
    const exprt &expr,
    const pointer_typet &ptr_type);

  void gen_pointer_target_init(
    code_blockt &assignments,
    const exprt &expr,
    const typet &target_type,
    bool create_dynamic_objects,
    update_in_placet);

  void allocate_nondet_length_array(
    code_blockt &assignments,
    const exprt &lhs,
    const exprt &max_length_expr,
    const typet &element_type);

public:
  java_object_factoryt(
    std::vector<const symbolt *> &_symbols_created,
    const source_locationt &loc,
    bool _assume_non_null,
    size_t _max_nondet_array_length,
    symbol_tablet &_symbol_table):
      symbols_created(_symbols_created),
      loc(loc),
      assume_non_null(_assume_non_null),
      max_nondet_array_length(_max_nondet_array_length),
      symbol_table(_symbol_table),
      ns(_symbol_table)
  {}

  exprt allocate_object(
    code_blockt &assignments,
    const exprt &,
    const typet &,
    bool create_dynamic_objects);

  void gen_nondet_array_init(
    code_blockt &assignments,
    const exprt &expr,
    update_in_placet);

  void gen_nondet_init(
    code_blockt &assignments,
    const exprt &expr,
    bool is_sub,
    irep_idt class_identifier,
    bool skip_classid,
    bool create_dynamic_objects,
    bool override,
    const typet &override_type,
    update_in_placet);
};

<<<<<<< HEAD
/*******************************************************************\

Function: allocate_dynamic_object

  Inputs:
    target_expr - expression to which the necessary memory will be allocated
    allocate_type - type of the object allocated
    symbol_table - symbol table
    loc - location in the source
    output_code - code block to which the necessary code is added
    symbols_created - created symbols to be declared by the caller
    cast_needed - Boolean flags saying where we need to cast the malloc site

  Outputs: Expression representing the malloc site allocated.

  Purpose: Generates code for allocating a dynamic object.
           This is used in allocate_object and for allocating strings
           in the library preprocessing.

\*******************************************************************/

exprt allocate_dynamic_object(
  const exprt &target_expr,
  const typet &allocate_type,
  symbol_tablet &symbol_table,
  const source_locationt &loc,
  code_blockt &output_code,
  std::vector<const symbolt *> &symbols_created,
  bool cast_needed)
{
  // build size expression
  exprt object_size=size_of_expr(allocate_type, namespacet(symbol_table));

  if(allocate_type.id()!=ID_empty)
  {
    assert(!object_size.is_nil() && "size of Java objects should be known");
    // malloc expression
    exprt malloc_expr=side_effect_exprt(ID_malloc);
    malloc_expr.copy_to_operands(object_size);
    typet result_type=pointer_typet(allocate_type);
    malloc_expr.type()=result_type;
    // Create a symbol for the malloc expression so we can initialize
    // without having to do it potentially through a double-deref, which
    // breaks the to-SSA phase.
    symbolt &malloc_sym=new_tmp_symbol(
      symbol_table,
      loc,
      pointer_typet(allocate_type),
      "malloc_site");
    symbols_created.push_back(&malloc_sym);
    code_assignt assign=code_assignt(malloc_sym.symbol_expr(), malloc_expr);
    assign.add_source_location()=loc;
    output_code.copy_to_operands(assign);
    malloc_expr=malloc_sym.symbol_expr();
    if(cast_needed)
      malloc_expr=typecast_exprt(malloc_expr, target_expr.type());
    code_assignt code(target_expr, malloc_expr);
    code.add_source_location()=loc;
    output_code.copy_to_operands(code);
    return malloc_sym.symbol_expr();
  }
  else
  {
    // make null
    null_pointer_exprt null_pointer_expr(to_pointer_type(target_expr.type()));
    code_assignt code(target_expr, null_pointer_expr);
    code.add_source_location()=loc;
    output_code.copy_to_operands(code);
    return exprt();
  }
}

/*******************************************************************\

Function: allocate_dynamic_object_with_decl

  Inputs:
    target_expr - expression to which the necessary memory will be allocated
    allocate_type - type of the object allocated
    symbol_table - symbol table
    loc - location in the source
    output_code - code block to which the necessary code is added
    cast_needed - Boolean flags saying where we need to cast the malloc site

  Outputs: Expression representing the malloc site allocated.

  Purpose: Generates code for allocating a dynamic object.
           This is a static version of allocate_dynamic_object that can
           be called from outside java_object_factory and which takes care
           of creating the associated declarations.

\*******************************************************************/

exprt allocate_dynamic_object_with_decl(
  const exprt &target_expr,
  const typet &allocate_type,
  symbol_tablet &symbol_table,
  const source_locationt &loc,
  code_blockt &output_code,
  bool cast_needed)
{
  std::vector<const symbolt *> symbols_created;

  exprt result=allocate_dynamic_object(
    target_expr,
    allocate_type,
    symbol_table,
    loc,
    output_code,
    symbols_created,
    cast_needed);

  // Add the following code to output_code for each symbol that's been created:
  //   <type> <identifier>;
  for(const symbolt * const symbol_ptr : symbols_created)
  {
    code_declt decl(symbol_ptr->symbol_expr());
    decl.add_source_location()=loc;
    output_code.add(decl);
  }

  return result;
}

/*******************************************************************\

Function: java_object_factoryt::allocate_object

 Inputs:
  assignments - The code block to add code to
  target_expr - The expression which we are allocating a symbol for
  allocate_type -
  create_dynamic_objects - Whether to create a symbol with static
                           lifetime or

 Outputs: the allocated object

 Purpose: Returns false if we can't figure out the size of allocate_type.
          allocate_type may differ from target_expr, e.g. for target_expr
          having type int* and allocate_type being an int[10].

\*******************************************************************/

=======
/// \param assignments: The code block to add code to
/// \param target_expr: The expression which we are allocating a symbol for
/// \param allocate_type:
/// \param create_dynamic_objects: Whether to create a symbol with static
///   lifetime or
>>>>>>> e9349f87
exprt java_object_factoryt::allocate_object(
  code_blockt &assignments,
  const exprt &target_expr,
  const typet &allocate_type,
  bool create_dynamic_objects)
{
  const typet &allocate_type_resolved=ns.follow(allocate_type);
  const typet &target_type=ns.follow(target_expr.type().subtype());
  bool cast_needed=allocate_type_resolved!=target_type;
  if(!create_dynamic_objects)
  {
    symbolt &aux_symbol=new_tmp_symbol(symbol_table, loc, allocate_type);
    symbols_created.push_back(&aux_symbol);

    exprt object=aux_symbol.symbol_expr();
    exprt aoe=address_of_exprt(object);
    if(cast_needed)
      aoe=typecast_exprt(aoe, target_expr.type());
    code_assignt code(target_expr, aoe);
    code.add_source_location()=loc;
    assignments.copy_to_operands(code);
    return aoe;
  }
  else
  {
    return allocate_dynamic_object(
      target_expr,
      allocate_type,
      symbol_table,
      loc,
      assignments,
      symbols_created,
      cast_needed);
  }
}

/// Adds an instruction to `init_code` null-initialising `expr`.
/// \par parameters: `expr`: pointer-typed lvalue expression to initialise
/// `ptr_type`: pointer type to write
code_assignt java_object_factoryt::get_null_assignment(
  const exprt &expr,
  const pointer_typet &ptr_type)
{
  null_pointer_exprt null_pointer_expr(ptr_type);
  code_assignt code(expr, null_pointer_expr);
  code.add_source_location()=loc;
  return code;
}

/// Initialises an object tree rooted at `expr`, allocating child objects as
/// necessary and nondet-initialising their members, or if MUST_UPDATE_IN_PLACE
/// is set, re-initialising already-allocated objects.
/// \par parameters: `expr`: pointer-typed lvalue expression to initialise
/// `target_type`: structure type to initialise, which may not match *expr (for
///   example, expr might be void*)
/// `create_dynamic_objects`: if true, use malloc to allocate objects; otherwise
///   generate fresh static symbols.
/// `update_in_place`: NO_UPDATE_IN_PLACE: initialise `expr` from scratch
///   MUST_UPDATE_IN_PLACE: reinitialise an existing object MAY_UPDATE_IN_PLACE:
///   invalid input
void java_object_factoryt::gen_pointer_target_init(
  code_blockt &assignments,
  const exprt &expr,
  const typet &target_type,
  bool create_dynamic_objects,
  update_in_placet update_in_place)
{
  assert(update_in_place!=MAY_UPDATE_IN_PLACE);

  if(target_type.id()==ID_struct &&
     has_prefix(
       id2string(to_struct_type(target_type).get_tag()),
       "java::array["))
  {
    gen_nondet_array_init(
      assignments,
      expr,
      update_in_place);
  }
  else
  {
    exprt target;
    if(update_in_place==NO_UPDATE_IN_PLACE)
    {
      target=allocate_object(
        assignments,
        expr,
        target_type,
        create_dynamic_objects);
    }
    else
    {
      target=expr;
    }
    exprt init_expr;
    if(target.id()==ID_address_of)
      init_expr=target.op0();
    else
      init_expr=
        dereference_exprt(target, target.type().subtype());
    gen_nondet_init(
      assignments,
      init_expr,
      false,
      "",
      false,
      create_dynamic_objects,
      false,
      typet(),
      update_in_place);
  }
}

<<<<<<< HEAD
/*******************************************************************\

Function: java_object_factoryt::gen_nondet_init

  Inputs: `expr`: lvalue expression to initialise
          `is_sub`: If true, `expr` is a substructure of a larger
            object, which in Java necessarily means a base class.
            not match *expr (for example, expr might be void*)
          `class_identifier`: clsid to initialise @java.lang.Object.
            @class_identifier
          `skip_classid`: if true, skip initialising @class_identifier
          `create_dynamic_objects`: if true, use malloc to allocate
            objects; otherwise generate fresh static symbols.
          `override`: If true, initialise with `override_type` instead
            of `expr.type()`. Used at the moment for
            reference arrays, which are implemented as void*
            arrays but should be init'd as their true type with
            appropriate casts.
          `override_type`: Override type per above
          `update_in_place`:
            NO_UPDATE_IN_PLACE: initialise `expr` from scratch
            MUST_UPDATE_IN_PLACE: reinitialise an existing object
            MAY_UPDATE_IN_PLACE: generate a runtime nondet branch
              between the NO_ and MUST_ cases.

 Outputs:

 Purpose: Initialises a primitive or object tree rooted at `expr`,
          allocating child objects as necessary and nondet-initialising
          their members, or if MUST_UPDATE_IN_PLACE is set,
          re-initialising already-allocated objects.

\*******************************************************************/

=======
/// Creates a nondet for expr, including calling itself recursively to make
/// appropriate symbols to point to if expr is a pointer or struct
/// \param expr: The expression which we are generating a non-determinate value
///   for
/// \param is_sub:
/// \param class_identifier:
/// \param create_dynamic_objects: If true, allocate variables on the heap
/// \param override: Ignore the LHS' real type. Used at the moment for reference
///   arrays, which are implemented as void* arrays but should be init'd as
///   their true type with appropriate casts.
/// \param override_type: Type to use if ignoring the LHS' real type
>>>>>>> e9349f87
void java_object_factoryt::gen_nondet_init(
  code_blockt &assignments,
  const exprt &expr,
  bool is_sub,
  irep_idt class_identifier,
  bool skip_classid,
  bool create_dynamic_objects,
  bool override,
  const typet &override_type,
  update_in_placet update_in_place)
{
  const typet &type=
    override ? ns.follow(override_type) : ns.follow(expr.type());

  if(type.id()==ID_pointer)
  {
    // dereferenced type
    const pointer_typet &pointer_type=to_pointer_type(type);
    const typet &subtype=ns.follow(pointer_type.subtype());

    if(subtype.id()==ID_struct)
    {
      const struct_typet &struct_type=to_struct_type(subtype);
      const irep_idt struct_tag=struct_type.get_tag();
      // If this is a recursive type of some kind, set null.
      if(!recursion_set.insert(struct_tag).second)
      {
        if(update_in_place==NO_UPDATE_IN_PLACE)
        {
          assignments.copy_to_operands(
            get_null_assignment(expr, pointer_type));
        }
        // Otherwise leave it as it is.
        return;
      }
    }

    code_blockt new_object_assignments;
    code_blockt update_in_place_assignments;

    if(update_in_place!=NO_UPDATE_IN_PLACE)
    {
      gen_pointer_target_init(
        update_in_place_assignments,
        expr,
        subtype,
        create_dynamic_objects,
        MUST_UPDATE_IN_PLACE);
    }

    if(update_in_place==MUST_UPDATE_IN_PLACE)
    {
      assignments.append(update_in_place_assignments);
      return;
    }

    // Otherwise we need code for the allocate-new-object case:

    code_blockt non_null_inst;
    gen_pointer_target_init(
      non_null_inst,
      expr,
      subtype,
      create_dynamic_objects,
      NO_UPDATE_IN_PLACE);

    // Determine whether the pointer can be null.
    // In particular the array field of a String should not be null.
    bool not_null=
      assume_non_null ||
      ((class_identifier=="java.lang.String" ||
        class_identifier=="java.lang.StringBuilder" ||
        class_identifier=="java.lang.StringBuffer" ||
        class_identifier=="java.lang.CharSequence") &&
       subtype.id()==ID_array);

    if(not_null)
    {
      // Add the following code to assignments:
      // <expr> = <aoe>;
      new_object_assignments.append(non_null_inst);
    }
    else
    {
      // Add the following code to assignments:
      //           IF !NONDET(_Bool) THEN GOTO <label1>
      //           <expr> = <null pointer>
      //           GOTO <label2>
      // <label1>: <expr> = &tmp$<temporary_counter>;
      //           <code from recursive call to gen_nondet_init() with
      //             tmp$<temporary_counter>>
      // And the next line is labelled label2
      auto set_null_inst=get_null_assignment(expr, pointer_type);

      code_ifthenelset null_check;
      null_check.cond()=side_effect_expr_nondett(bool_typet());
      null_check.then_case()=set_null_inst;
      null_check.else_case()=non_null_inst;

      new_object_assignments.add(null_check);
    }

    // Similarly to above, maybe use a conditional if both the
    // allocate-fresh and update-in-place cases are allowed:
    if(update_in_place==NO_UPDATE_IN_PLACE)
    {
      assignments.append(new_object_assignments);
    }
    else
    {
      assert(update_in_place==MAY_UPDATE_IN_PLACE);

      code_ifthenelset update_check;
      update_check.cond()=side_effect_expr_nondett(bool_typet());
      update_check.then_case()=update_in_place_assignments;
      update_check.else_case()=new_object_assignments;

      assignments.add(update_check);
    }
  }
  else if(type.id()==ID_struct)
  {
    typedef struct_typet::componentst componentst;

    const struct_typet &struct_type=to_struct_type(type);
    const irep_idt struct_tag=struct_type.get_tag();

    const componentst &components=struct_type.components();

    if(!is_sub)
      class_identifier=struct_tag;

    for(const auto &component : components)
    {
      const typet &component_type=component.type();
      irep_idt name=component.get_name();

      member_exprt me(expr, name, component_type);

      if(name=="@class_identifier")
      {
        if(update_in_place==MUST_UPDATE_IN_PLACE)
          continue;

        if(skip_classid)
          continue;

        irep_idt qualified_clsid="java::"+as_string(class_identifier);
        constant_exprt ci(qualified_clsid, string_typet());
        code_assignt code(me, ci);
        code.add_source_location()=loc;
        assignments.copy_to_operands(code);
      }
      else if(name=="@lock")
      {
        if(update_in_place==MUST_UPDATE_IN_PLACE)
          continue;
        code_assignt code(me, from_integer(0, me.type()));
        code.add_source_location()=loc;
        assignments.copy_to_operands(code);
      }
      else
      {
        assert(!name.empty());

        bool _is_sub=name[0]=='@';
#if 0
        irep_idt _class_identifier=
          _is_sub?(class_identifier.empty()?struct_tag:class_identifier):"";
#endif

        // MUST_UPDATE_IN_PLACE only applies to this object.
        // If this is a pointer to another object, offer the chance
        // to leave it alone by setting MAY_UPDATE_IN_PLACE instead.
        update_in_placet substruct_in_place=
          update_in_place==MUST_UPDATE_IN_PLACE && !_is_sub ?
          MAY_UPDATE_IN_PLACE :
          update_in_place;
        gen_nondet_init(
          assignments,
          me,
          _is_sub,
          class_identifier,
          false,
          create_dynamic_objects,
          false,
          typet(),
          substruct_in_place);
      }
    }
  }
  else
  {
    exprt rhs=type.id()==ID_c_bool?
      get_nondet_bool(type):
      side_effect_expr_nondett(type);
    code_assignt assign(expr, rhs);
    assign.add_source_location()=loc;

    assignments.copy_to_operands(assign);
  }
}

/// Allocates a fresh array. Single-use herem at the moment, but useful to keep
/// as a separate function for downstream branches.
/// \par parameters: `lhs`, symbol to assign the new array structure
/// `max_length_expr`, maximum length of the new array (minimum is fixed at zero
///   for now)
/// `element_type`, actual element type of the array (the array for all
///   reference types will have void* type, but this will be annotated as the
///   true member type)
/// \return Appends instructions to `assignments`
void java_object_factoryt::allocate_nondet_length_array(
  code_blockt &assignments,
  const exprt &lhs,
  const exprt &max_length_expr,
  const typet &element_type)
{
  symbolt &length_sym=new_tmp_symbol(
    symbol_table,
    loc,
    java_int_type(),
    "nondet_array_length");
  symbols_created.push_back(&length_sym);
  const auto &length_sym_expr=length_sym.symbol_expr();

  // Initialize array with some undetermined length:
  gen_nondet_init(
    assignments,
    length_sym_expr,
    false,
    irep_idt(),
    false,
    false,
    false,
    typet(),
    NO_UPDATE_IN_PLACE);

  // Insert assumptions to bound its length:
  binary_relation_exprt
    assume1(length_sym_expr, ID_ge, from_integer(0, java_int_type()));
  binary_relation_exprt
    assume2(length_sym_expr, ID_le, max_length_expr);
  code_assumet assume_inst1(assume1);
  code_assumet assume_inst2(assume2);
  assignments.move_to_operands(assume_inst1);
  assignments.move_to_operands(assume_inst2);

  side_effect_exprt java_new_array(ID_java_new_array, lhs.type());
  java_new_array.copy_to_operands(length_sym_expr);
  java_new_array.set(ID_length_upper_bound, max_length_expr);
  java_new_array.type().subtype().set(ID_C_element_type, element_type);
  codet assign=code_assignt(lhs, java_new_array);
  assign.add_source_location()=loc;
  assignments.copy_to_operands(assign);
}

/// create code to initialize a Java array with size `max_nondet_array_length`,
/// loop over elements and initialize them
void java_object_factoryt::gen_nondet_array_init(
  code_blockt &assignments,
  const exprt &expr,
  update_in_placet update_in_place)
{
  assert(expr.type().id()==ID_pointer);
  assert(update_in_place!=MAY_UPDATE_IN_PLACE);
  const typet &type=ns.follow(expr.type().subtype());
  const struct_typet &struct_type=to_struct_type(type);
  assert(expr.type().subtype().id()==ID_symbol);
  const typet &element_type=
    static_cast<const typet &>(expr.type().subtype().find(ID_C_element_type));

  auto max_length_expr=from_integer(max_nondet_array_length, java_int_type());

  if(update_in_place==NO_UPDATE_IN_PLACE)
  {
    allocate_nondet_length_array(
      assignments,
      expr,
      max_length_expr,
      element_type);
  }

  // Otherwise we're updating the array in place, and use the
  // existing array allocation and length.

  dereference_exprt deref_expr(expr, expr.type().subtype());
  const auto &comps=struct_type.components();
  exprt length_expr=member_exprt(deref_expr, "length", comps[1].type());
  exprt init_array_expr=member_exprt(deref_expr, "data", comps[2].type());

  if(init_array_expr.type()!=pointer_typet(element_type))
    init_array_expr=
      typecast_exprt(init_array_expr, pointer_typet(element_type));

  // Interpose a new symbol, as the goto-symex stage can't handle array indexing
  // via a cast.
  symbolt &array_init_symbol=new_tmp_symbol(
    symbol_table,
    loc,
    init_array_expr.type(),
    "array_data_init");
  symbols_created.push_back(&array_init_symbol);
  const auto &array_init_symexpr=array_init_symbol.symbol_expr();
  codet data_assign=code_assignt(array_init_symexpr, init_array_expr);
  data_assign.add_source_location()=loc;
  assignments.copy_to_operands(data_assign);

  // Emit init loop for(array_init_iter=0; array_init_iter!=array.length;
  //                  ++array_init_iter) init(array[array_init_iter]);
  symbolt &counter=new_tmp_symbol(
    symbol_table,
    loc,
    length_expr.type(),
    "array_init_iter");
  symbols_created.push_back(&counter);
  exprt counter_expr=counter.symbol_expr();

  exprt java_zero=from_integer(0, java_int_type());
  assignments.copy_to_operands(code_assignt(counter_expr, java_zero));

  std::string head_name=as_string(counter.base_name)+"_header";
  code_labelt init_head_label(head_name, code_skipt());
  code_gotot goto_head(head_name);

  assignments.move_to_operands(init_head_label);

  std::string done_name=as_string(counter.base_name)+"_done";
  code_labelt init_done_label(done_name, code_skipt());
  code_gotot goto_done(done_name);

  code_ifthenelset done_test;
  done_test.cond()=equal_exprt(counter_expr, length_expr);
  done_test.then_case()=goto_done;

  assignments.move_to_operands(done_test);

  if(update_in_place!=MUST_UPDATE_IN_PLACE)
  {
    // Add a redundant if(counter == max_length) break
    // that is easier for the unwinder to understand.
    code_ifthenelset max_test;
    max_test.cond()=equal_exprt(counter_expr, max_length_expr);
    max_test.then_case()=goto_done;

    assignments.move_to_operands(max_test);
  }

  exprt arraycellref=dereference_exprt(
    plus_exprt(array_init_symexpr, counter_expr, array_init_symexpr.type()),
    array_init_symexpr.type().subtype());

  // MUST_UPDATE_IN_PLACE only applies to this object.
  // If this is a pointer to another object, offer the chance
  // to leave it alone by setting MAY_UPDATE_IN_PLACE instead.
  update_in_placet child_update_in_place=
    update_in_place==MUST_UPDATE_IN_PLACE ?
    MAY_UPDATE_IN_PLACE :
    update_in_place;
  gen_nondet_init(
    assignments,
    arraycellref,
    false,
    irep_idt(),
    false,
    true,
    true,
    element_type,
    child_update_in_place);

  exprt java_one=from_integer(1, java_int_type());
  code_assignt incr(counter_expr, plus_exprt(counter_expr, java_one));

  assignments.move_to_operands(incr);
  assignments.move_to_operands(goto_head);
  assignments.move_to_operands(init_done_label);
}

<<<<<<< HEAD
/*******************************************************************\

Function: object_factory

 Inputs:  `type`: type of new object to create
          `allow_null`: if true, may return null; otherwise always
            allocates an object
          `max_nondet_array_length`: upper bound on size of initialised
            arrays.
          `loc`: source location for all generated code
          `message_handler`: logging

 Outputs: `symbol_table` gains any new symbols created, as per
            gen_nondet_init above.
          `init_code` gains any instructions requried to initialise
            either the returned value or its child objects

 Purpose: Similar to `gen_nondet_init` above, but always creates a
          fresh static global object or primitive nondet expression.

\*******************************************************************/

=======
>>>>>>> e9349f87
exprt object_factory(
  const typet &type,
  const irep_idt base_name,
  code_blockt &init_code,
  bool allow_null,
  symbol_tablet &symbol_table,
  size_t max_nondet_array_length,
  const source_locationt &loc)
{
  irep_idt identifier=id2string(goto_functionst::entry_point())+
    "::"+id2string(base_name);

  auxiliary_symbolt main_symbol;
  main_symbol.mode=ID_java;
  main_symbol.is_static_lifetime=false;
  main_symbol.name=identifier;
  main_symbol.base_name=base_name;
  main_symbol.type=type;
  main_symbol.location=loc;

  exprt object=main_symbol.symbol_expr();

  symbolt *main_symbol_ptr;
  bool moving_symbol_failed=symbol_table.move(main_symbol, main_symbol_ptr);
  assert(!moving_symbol_failed);

  std::vector<const symbolt *> symbols_created;
  symbols_created.push_back(main_symbol_ptr);

  symbolt &aux_symbol=new_tmp_symbol(symbol_table, loc, type);
  aux_symbol.is_static_lifetime=true;

  java_object_factoryt state(
    symbols_created,
    loc,
    !allow_null,
    max_nondet_array_length,
    symbol_table);
  code_blockt assignments;
  state.gen_nondet_init(
    assignments,
    object,
    false,
    "",
    false,
    false,
    false,
    typet(),
    NO_UPDATE_IN_PLACE);

  // Add the following code to init_code for each symbol that's been created:
  //   <type> <identifier>;
  for(const symbolt * const symbol_ptr : symbols_created)
  {
    code_declt decl(symbol_ptr->symbol_expr());
    decl.add_source_location()=loc;
    init_code.add(decl);
  }

  init_code.append(assignments);
  return object;
}

/*******************************************************************\

Function: gen_nondet_init

  Inputs: `expr`: lvalue expression to initialise
          `loc`: source location for all generated code
          `skip_classid`: if true, skip initialising @class_identifier
          `create_dyn_objs`: if true, use malloc to allocate
            objects; otherwise generate fresh static symbols.
          `assume_non_null`: never initialise pointer members with
            null, unless forced to by recursive datatypes
          `message_handler`: logging
          `max_nondet_array_length`: upper bound on size of initialised
            arrays.
          `update_in_place`:
            NO_UPDATE_IN_PLACE: initialise `expr` from scratch
            MUST_UPDATE_IN_PLACE: reinitialise an existing object
            MAY_UPDATE_IN_PLACE: generate a runtime nondet branch
              between the NO_ and MUST_ cases.

 Outputs: `init_code` gets an instruction sequence to initialise or
          reinitialise `expr` and child objects it refers to.
          `symbol_table` is modified with any new symbols created. This
          includes any necessary temporaries, and if `create_dyn_objs`
          is false, any allocated objects.

 Purpose: Initialises a primitive or object tree rooted at `expr`,
          allocating child objects as necessary and nondet-initialising
          their members, or if MAY_ or MUST_UPDATE_IN_PLACE is set,
          re-initialising already-allocated objects.

\*******************************************************************/

void gen_nondet_init(
  const exprt &expr,
  code_blockt &init_code,
  symbol_tablet &symbol_table,
  const source_locationt &loc,
  bool skip_classid,
  bool create_dyn_objs,
  bool assume_non_null,
  size_t max_nondet_array_length,
  update_in_placet update_in_place)
{
  std::vector<const symbolt *> symbols_created;

  java_object_factoryt state(
    symbols_created,
    loc,
    assume_non_null,
    max_nondet_array_length,
    symbol_table);
  code_blockt assignments;
  state.gen_nondet_init(
    assignments,
    expr,
    false,
    "",
    skip_classid,
    create_dyn_objs,
    false,
    typet(),
    update_in_place);

  // Add the following code to init_code for each symbol that's been created:
  //   <type> <identifier>;
  for(const symbolt * const symbol_ptr : symbols_created)
  {
    code_declt decl(symbol_ptr->symbol_expr());
    decl.add_source_location()=loc;
    init_code.add(decl);
  }

  init_code.append(assignments);
}<|MERGE_RESOLUTION|>--- conflicted
+++ resolved
@@ -44,18 +44,6 @@
     symbol_table);
 }
 
-<<<<<<< HEAD
-=======
-/// \par parameters: Desired type (C_bool or plain bool)
-/// \return nondet expr of that type
-static exprt get_nondet_bool(const typet &type)
-{
-  // We force this to 0 and 1 and won't consider
-  // other values.
-  return typecast_exprt(side_effect_expr_nondett(bool_typet()), type);
-}
-
->>>>>>> e9349f87
 class java_object_factoryt
 {
   std::vector<const symbolt *> &symbols_created;
@@ -131,28 +119,18 @@
     update_in_placet);
 };
 
-<<<<<<< HEAD
-/*******************************************************************\
-
-Function: allocate_dynamic_object
-
-  Inputs:
-    target_expr - expression to which the necessary memory will be allocated
-    allocate_type - type of the object allocated
-    symbol_table - symbol table
-    loc - location in the source
-    output_code - code block to which the necessary code is added
-    symbols_created - created symbols to be declared by the caller
-    cast_needed - Boolean flags saying where we need to cast the malloc site
-
-  Outputs: Expression representing the malloc site allocated.
-
-  Purpose: Generates code for allocating a dynamic object.
-           This is used in allocate_object and for allocating strings
-           in the library preprocessing.
-
-\*******************************************************************/
-
+/// Generates code for allocating a dynamic object. This is used in
+/// allocate_object and for allocating strings in the library preprocessing.
+/// \param target_expr: expression to which the necessary memory will be
+///   allocated
+/// \param allocate_type: type of the object allocated
+/// \param symbol_table: symbol table
+/// \param loc: location in the source
+/// \param output_code: code block to which the necessary code is added
+/// \param symbols_created: created symbols to be declared by the caller
+/// \param cast_needed: Boolean flags saying where we need to cast the malloc
+///   site
+/// \return Expression representing the malloc site allocated.
 exprt allocate_dynamic_object(
   const exprt &target_expr,
   const typet &allocate_type,
@@ -204,27 +182,18 @@
   }
 }
 
-/*******************************************************************\
-
-Function: allocate_dynamic_object_with_decl
-
-  Inputs:
-    target_expr - expression to which the necessary memory will be allocated
-    allocate_type - type of the object allocated
-    symbol_table - symbol table
-    loc - location in the source
-    output_code - code block to which the necessary code is added
-    cast_needed - Boolean flags saying where we need to cast the malloc site
-
-  Outputs: Expression representing the malloc site allocated.
-
-  Purpose: Generates code for allocating a dynamic object.
-           This is a static version of allocate_dynamic_object that can
-           be called from outside java_object_factory and which takes care
-           of creating the associated declarations.
-
-\*******************************************************************/
-
+/// Generates code for allocating a dynamic object. This is a static version of
+/// allocate_dynamic_object that can be called from outside java_object_factory
+/// and which takes care of creating the associated declarations.
+/// \param target_expr: expression to which the necessary memory will be
+///   allocated
+/// \param allocate_type: type of the object allocated
+/// \param symbol_table: symbol table
+/// \param loc: location in the source
+/// \param output_code: code block to which the necessary code is added
+/// \param cast_needed: Boolean flags saying where we need to cast the malloc
+///   site
+/// \return Expression representing the malloc site allocated.
 exprt allocate_dynamic_object_with_decl(
   const exprt &target_expr,
   const typet &allocate_type,
@@ -256,32 +225,15 @@
   return result;
 }
 
-/*******************************************************************\
-
-Function: java_object_factoryt::allocate_object
-
- Inputs:
-  assignments - The code block to add code to
-  target_expr - The expression which we are allocating a symbol for
-  allocate_type -
-  create_dynamic_objects - Whether to create a symbol with static
-                           lifetime or
-
- Outputs: the allocated object
-
- Purpose: Returns false if we can't figure out the size of allocate_type.
-          allocate_type may differ from target_expr, e.g. for target_expr
-          having type int* and allocate_type being an int[10].
-
-\*******************************************************************/
-
-=======
+/// Returns false if we can't figure out the size of allocate_type.
+/// allocate_type may differ from target_expr, e.g. for target_expr having type
+/// int* and allocate_type being an int[10].
 /// \param assignments: The code block to add code to
 /// \param target_expr: The expression which we are allocating a symbol for
 /// \param allocate_type:
 /// \param create_dynamic_objects: Whether to create a symbol with static
 ///   lifetime or
->>>>>>> e9349f87
+/// \return the allocated object
 exprt java_object_factoryt::allocate_object(
   code_blockt &assignments,
   const exprt &target_expr,
@@ -395,54 +347,25 @@
   }
 }
 
-<<<<<<< HEAD
-/*******************************************************************\
-
-Function: java_object_factoryt::gen_nondet_init
-
-  Inputs: `expr`: lvalue expression to initialise
-          `is_sub`: If true, `expr` is a substructure of a larger
-            object, which in Java necessarily means a base class.
-            not match *expr (for example, expr might be void*)
-          `class_identifier`: clsid to initialise @java.lang.Object.
-            @class_identifier
-          `skip_classid`: if true, skip initialising @class_identifier
-          `create_dynamic_objects`: if true, use malloc to allocate
-            objects; otherwise generate fresh static symbols.
-          `override`: If true, initialise with `override_type` instead
-            of `expr.type()`. Used at the moment for
-            reference arrays, which are implemented as void*
-            arrays but should be init'd as their true type with
-            appropriate casts.
-          `override_type`: Override type per above
-          `update_in_place`:
-            NO_UPDATE_IN_PLACE: initialise `expr` from scratch
-            MUST_UPDATE_IN_PLACE: reinitialise an existing object
-            MAY_UPDATE_IN_PLACE: generate a runtime nondet branch
-              between the NO_ and MUST_ cases.
-
- Outputs:
-
- Purpose: Initialises a primitive or object tree rooted at `expr`,
-          allocating child objects as necessary and nondet-initialising
-          their members, or if MUST_UPDATE_IN_PLACE is set,
-          re-initialising already-allocated objects.
-
-\*******************************************************************/
-
-=======
-/// Creates a nondet for expr, including calling itself recursively to make
-/// appropriate symbols to point to if expr is a pointer or struct
-/// \param expr: The expression which we are generating a non-determinate value
-///   for
-/// \param is_sub:
-/// \param class_identifier:
-/// \param create_dynamic_objects: If true, allocate variables on the heap
-/// \param override: Ignore the LHS' real type. Used at the moment for reference
-///   arrays, which are implemented as void* arrays but should be init'd as
-///   their true type with appropriate casts.
-/// \param override_type: Type to use if ignoring the LHS' real type
->>>>>>> e9349f87
+/// Initialises a primitive or object tree rooted at `expr`, allocating child
+/// objects as necessary and nondet-initialising their members, or if
+/// MUST_UPDATE_IN_PLACE is set, re-initialising already-allocated objects.
+/// \par parameters: `expr`: lvalue expression to initialise
+/// `is_sub`: If true, `expr` is a substructure of a larger object, which in
+///   Java necessarily means a base class. not match *expr (for example, expr
+///   might be void*)
+/// `class_identifier`: clsid to initialise @java.lang.Object. @class_identifier
+/// `skip_classid`: if true, skip initialising @class_identifier
+/// `create_dynamic_objects`: if true, use malloc to allocate objects; otherwise
+///   generate fresh static symbols.
+/// `override`: If true, initialise with `override_type` instead of
+///   `expr.type()`. Used at the moment for reference arrays, which are
+///   implemented as void* arrays but should be init'd as their true type with
+///   appropriate casts.
+/// `override_type`: Override type per above
+/// `update_in_place`: NO_UPDATE_IN_PLACE: initialise `expr` from scratch
+///   MUST_UPDATE_IN_PLACE: reinitialise an existing object MAY_UPDATE_IN_PLACE:
+///   generate a runtime nondet branch between the NO_ and MUST_ cases.
 void java_object_factoryt::gen_nondet_init(
   code_blockt &assignments,
   const exprt &expr,
@@ -821,31 +744,16 @@
   assignments.move_to_operands(init_done_label);
 }
 
-<<<<<<< HEAD
-/*******************************************************************\
-
-Function: object_factory
-
- Inputs:  `type`: type of new object to create
-          `allow_null`: if true, may return null; otherwise always
-            allocates an object
-          `max_nondet_array_length`: upper bound on size of initialised
-            arrays.
-          `loc`: source location for all generated code
-          `message_handler`: logging
-
- Outputs: `symbol_table` gains any new symbols created, as per
-            gen_nondet_init above.
-          `init_code` gains any instructions requried to initialise
-            either the returned value or its child objects
-
- Purpose: Similar to `gen_nondet_init` above, but always creates a
-          fresh static global object or primitive nondet expression.
-
-\*******************************************************************/
-
-=======
->>>>>>> e9349f87
+/// Similar to `gen_nondet_init` above, but always creates a fresh static global
+/// object or primitive nondet expression.
+/// \par parameters: `type`: type of new object to create
+/// `allow_null`: if true, may return null; otherwise always allocates an object
+/// `max_nondet_array_length`: upper bound on size of initialised arrays.
+/// `loc`: source location for all generated code
+/// `message_handler`: logging
+/// \return `symbol_table` gains any new symbols created, as per gen_nondet_init
+///   above. `init_code` gains any instructions requried to initialise either
+///   the returned value or its child objects
 exprt object_factory(
   const typet &type,
   const irep_idt base_name,
@@ -909,39 +817,25 @@
   return object;
 }
 
-/*******************************************************************\
-
-Function: gen_nondet_init
-
-  Inputs: `expr`: lvalue expression to initialise
-          `loc`: source location for all generated code
-          `skip_classid`: if true, skip initialising @class_identifier
-          `create_dyn_objs`: if true, use malloc to allocate
-            objects; otherwise generate fresh static symbols.
-          `assume_non_null`: never initialise pointer members with
-            null, unless forced to by recursive datatypes
-          `message_handler`: logging
-          `max_nondet_array_length`: upper bound on size of initialised
-            arrays.
-          `update_in_place`:
-            NO_UPDATE_IN_PLACE: initialise `expr` from scratch
-            MUST_UPDATE_IN_PLACE: reinitialise an existing object
-            MAY_UPDATE_IN_PLACE: generate a runtime nondet branch
-              between the NO_ and MUST_ cases.
-
- Outputs: `init_code` gets an instruction sequence to initialise or
-          reinitialise `expr` and child objects it refers to.
-          `symbol_table` is modified with any new symbols created. This
-          includes any necessary temporaries, and if `create_dyn_objs`
-          is false, any allocated objects.
-
- Purpose: Initialises a primitive or object tree rooted at `expr`,
-          allocating child objects as necessary and nondet-initialising
-          their members, or if MAY_ or MUST_UPDATE_IN_PLACE is set,
-          re-initialising already-allocated objects.
-
-\*******************************************************************/
-
+/// Initialises a primitive or object tree rooted at `expr`, allocating child
+/// objects as necessary and nondet-initialising their members, or if MAY_ or
+/// MUST_UPDATE_IN_PLACE is set, re-initialising already-allocated objects.
+/// \par parameters: `expr`: lvalue expression to initialise
+/// `loc`: source location for all generated code
+/// `skip_classid`: if true, skip initialising @class_identifier
+/// `create_dyn_objs`: if true, use malloc to allocate objects; otherwise
+///   generate fresh static symbols.
+/// `assume_non_null`: never initialise pointer members with null, unless forced
+///   to by recursive datatypes
+/// `message_handler`: logging
+/// `max_nondet_array_length`: upper bound on size of initialised arrays.
+/// `update_in_place`: NO_UPDATE_IN_PLACE: initialise `expr` from scratch
+///   MUST_UPDATE_IN_PLACE: reinitialise an existing object MAY_UPDATE_IN_PLACE:
+///   generate a runtime nondet branch between the NO_ and MUST_ cases.
+/// \return `init_code` gets an instruction sequence to initialise or
+///   reinitialise `expr` and child objects it refers to. `symbol_table` is
+///   modified with any new symbols created. This includes any necessary
+///   temporaries, and if `create_dyn_objs` is false, any allocated objects.
 void gen_nondet_init(
   const exprt &expr,
   code_blockt &init_code,
