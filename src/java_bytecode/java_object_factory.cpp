/*******************************************************************\

Module:

Author: Daniel Kroening, kroening@kroening.com

\*******************************************************************/

#include <unordered_set>
#include <sstream>

#include <util/arith_tools.h>
#include <util/fresh_symbol.h>
#include <util/std_types.h>
#include <util/std_code.h>
#include <util/std_expr.h>
#include <util/namespace.h>
#include <util/nondet_bool.h>
#include <util/nondet_ifthenelse.h>
#include <util/pointer_offset_size.h>
#include <util/prefix.h>

#include <linking/zero_initializer.h>

#include "java_object_factory.h"
#include "java_types.h"
#include "java_utils.h"

/*******************************************************************\

Function: new_tmp_symbol

 Inputs:

 Outputs:

 Purpose:

\*******************************************************************/

static symbolt &new_tmp_symbol(
  symbol_tablet &symbol_table,
  const source_locationt &loc,
  const typet &type,
  const std::string &prefix="tmp_object_factory")
{
  return get_fresh_aux_symbol(
    type,
    "",
    prefix,
    loc,
    ID_java,
    symbol_table);
}

/*******************************************************************\

Function: get_nondet_bool

 Inputs: Desired type (C_bool or plain bool)

 Outputs: nondet expr of that type

 Purpose:

\*******************************************************************/

static exprt get_nondet_bool(const typet &type)
{
  // We force this to 0 and 1 and won't consider
  // other values.
  return typecast_exprt(side_effect_expr_nondett(bool_typet()), type);
}

class java_object_factoryt
{
  code_blockt &init_code;
  std::unordered_set<irep_idt, irep_id_hash> recursion_set;
  bool assume_non_null;
  size_t max_nondet_array_length;
  symbol_tablet &symbol_table;
  namespacet ns;
  const source_locationt &loc;

  void set_null(
    const exprt &expr,
    const pointer_typet &ptr_type);

  void gen_pointer_target_init(
    const exprt &expr,
    const typet &target_type,
    bool create_dynamic_objects,
    update_in_placet update_in_place);

public:
  java_object_factoryt(
    code_blockt &_init_code,
    bool _assume_non_null,
    size_t _max_nondet_array_length,
<<<<<<< HEAD
    symbol_tablet &_symbol_table,
    message_handlert &_message_handler,
    const source_locationt &_loc):
    messaget(_message_handler),
    init_code(_init_code),
    assume_non_null(_assume_non_null),
    max_nondet_array_length(_max_nondet_array_length),
    symbol_table(_symbol_table),
    ns(_symbol_table),
    loc(_loc)
    {}
=======
    symbol_tablet &_symbol_table):
      init_code(_init_code),
      assume_non_null(_assume_non_null),
      max_nondet_array_length(_max_nondet_array_length),
      symbol_table(_symbol_table),
      ns(_symbol_table)
  {}
>>>>>>> 340a5ff6

  exprt allocate_object(
    const exprt &,
    const typet &,
    bool create_dynamic_objects);

  void gen_nondet_array_init(
    const exprt &expr,
    update_in_placet);

  void gen_nondet_init(
    const exprt &expr,
    bool is_sub,
    irep_idt class_identifier,
    bool skip_classid,
    bool create_dynamic_objects,
    bool override,
    const typet &override_type,
    update_in_placet);
};

/*******************************************************************\

Function: java_object_factoryt::allocate_object

<<<<<<< HEAD
  Inputs: the target expression, desired object type, source location
          and Boolean whether to create a dynamic object
=======
 Inputs:
>>>>>>> 340a5ff6

 Outputs: the allocated object

 Purpose: Returns false if we can't figure out the size of allocate_type.
          allocate_type may differ from target_expr, e.g. for target_expr
          having type int* and allocate_type being an int[10].

\*******************************************************************/

exprt java_object_factoryt::allocate_object(
  const exprt &target_expr,
  const typet &allocate_type,
  bool create_dynamic_objects)
{
  const typet &allocate_type_resolved=ns.follow(allocate_type);
  const typet &target_type=ns.follow(target_expr.type().subtype());
  bool cast_needed=allocate_type_resolved!=target_type;
  if(!create_dynamic_objects)
  {
    symbolt &aux_symbol=new_tmp_symbol(symbol_table, loc, allocate_type);
    aux_symbol.is_static_lifetime=true;

    exprt object=aux_symbol.symbol_expr();
    exprt aoe=address_of_exprt(object);
    if(cast_needed)
      aoe=typecast_exprt(aoe, target_expr.type());
    code_assignt code(target_expr, aoe);
    code.add_source_location()=loc;
    init_code.copy_to_operands(code);
    return aoe;
  }
  else
  {
    // build size expression
    exprt object_size=size_of_expr(allocate_type, namespacet(symbol_table));

    if(allocate_type.id()!=ID_empty)
    {
      assert(!object_size.is_nil() && "size of Java objects should be known");
      // malloc expression
      exprt malloc_expr=side_effect_exprt(ID_malloc);
      malloc_expr.copy_to_operands(object_size);
      typet result_type=pointer_typet(allocate_type);
      malloc_expr.type()=result_type;
      // Create a symbol for the malloc expression so we can initialize
      // without having to do it potentially through a double-deref, which
      // breaks the to-SSA phase.
      symbolt &malloc_sym=new_tmp_symbol(
        symbol_table,
        loc,
        pointer_typet(allocate_type),
        "malloc_site");
      code_assignt assign=code_assignt(malloc_sym.symbol_expr(), malloc_expr);
      code_assignt &malloc_assign=assign;
      malloc_assign.add_source_location()=loc;
      init_code.copy_to_operands(malloc_assign);
      malloc_expr=malloc_sym.symbol_expr();
      if(cast_needed)
        malloc_expr=typecast_exprt(malloc_expr, target_expr.type());
      code_assignt code(target_expr, malloc_expr);
      code.add_source_location()=loc;
      init_code.copy_to_operands(code);
      return malloc_sym.symbol_expr();
    }
    else
    {
      // make null
      null_pointer_exprt null_pointer_expr(to_pointer_type(target_expr.type()));
      code_assignt code(target_expr, null_pointer_expr);
      code.add_source_location()=loc;
      init_code.copy_to_operands(code);
      return exprt();
    }
  }
}

/*******************************************************************\

Function: java_object_factoryt::set_null

  Inputs: `expr`: pointer-typed lvalue expression to initialise
          `ptr_type`: pointer type to write

 Outputs:

 Purpose: Adds an instruction to `init_code` null-initialising
          `expr`.

\*******************************************************************/

void java_object_factoryt::set_null(
  const exprt &expr,
  const pointer_typet &ptr_type)
{
  null_pointer_exprt null_pointer_expr(ptr_type);
  code_assignt code(expr, null_pointer_expr);
  code.add_source_location()=loc;
  init_code.move_to_operands(code);
}

/*******************************************************************\

Function: java_object_factoryt::gen_pointer_target_init

  Inputs: `expr`: pointer-typed lvalue expression to initialise
          `target_type`: structure type to initialise, which may
            not match *expr (for example, expr might be void*)
          `create_dynamic_objects`: if true, use malloc to allocate
            objects; otherwise generate fresh static symbols.
          `update_in_place`:
            NO_UPDATE_IN_PLACE: initialise `expr` from scratch
            MUST_UPDATE_IN_PLACE: reinitialise an existing object
            MAY_UPDATE_IN_PLACE: invalid input

 Outputs:

 Purpose: Initialises an object tree rooted at `expr`, allocating
          child objects as necessary and nondet-initialising their
          members, or if MUST_UPDATE_IN_PLACE is set, re-initialising
          already-allocated objects.

\*******************************************************************/

void java_object_factoryt::gen_pointer_target_init(
  const exprt &expr,
  const typet &target_type,
  bool create_dynamic_objects,
  update_in_placet update_in_place)
{
  assert(update_in_place!=MAY_UPDATE_IN_PLACE);

  if(target_type.id()==ID_struct &&
     has_prefix(
       id2string(to_struct_type(target_type).get_tag()),
       "java::array["))
  {
    gen_nondet_array_init(
      expr,
      update_in_place);
  }
  else
  {
    exprt target;
    if(update_in_place==NO_UPDATE_IN_PLACE)
    {
      target=allocate_object(
        expr,
        target_type,
        create_dynamic_objects);
    }
    else
    {
      target=expr;
    }
    exprt init_expr;
    if(target.id()==ID_address_of)
      init_expr=target.op0();
    else
      init_expr=
        dereference_exprt(target, target.type().subtype());
    gen_nondet_init(
      init_expr,
      false,
      "",
      false,
      create_dynamic_objects,
      false,
      typet(),
      update_in_place);
  }
}

/*******************************************************************\

Function: java_object_factoryt::gen_nondet_init

<<<<<<< HEAD
  Inputs: `expr`: lvalue expression to initialise
          `is_sub`: If true, `expr` is a substructure of a larger
            object, which in Java necessarily means a base class.
            not match *expr (for example, expr might be void*)
          `class_identifier`: clsid to initialise @java.lang.Object.
            @class_identifier
          `skip_classid`: if true, skip initialising @class_identifier
          `create_dynamic_objects`: if true, use malloc to allocate
            objects; otherwise generate fresh static symbols.
          `override`: If true, initialise with `override_type` instead
            of `expr.type()`
          `override_type`: Override type per above
          `update_in_place`:
            NO_UPDATE_IN_PLACE: initialise `expr` from scratch
            MUST_UPDATE_IN_PLACE: reinitialise an existing object
            MAY_UPDATE_IN_PLACE: generate a runtime nondet branch
              between the NO_ and MUST_ cases.
=======
 Inputs:
  expr -
  is_sub -
  class_identifier -
  loc -
  create_dynamic_objects -
  override - Ignore the LHS' real type. Used at the moment for
             reference arrays, which are implemented as void*
             arrays but should be init'd as their true type with
             appropriate casts.
  override_type - Type to use if ignoring the LHS' real type
>>>>>>> 340a5ff6

 Outputs:

 Purpose: Initialises a primitive or object tree rooted at `expr`,
          allocating child objects as necessary and nondet-initialising
          their members, or if MUST_UPDATE_IN_PLACE is set,
          re-initialising already-allocated objects.

\*******************************************************************/

void java_object_factoryt::gen_nondet_init(
  const exprt &expr,
  bool is_sub,
  irep_idt class_identifier,
  bool skip_classid,
  bool create_dynamic_objects,
  bool override,
  const typet &override_type,
  update_in_placet update_in_place)
{
  const typet &type=
    override ? ns.follow(override_type) : ns.follow(expr.type());

  if(type.id()==ID_pointer)
  {
    // dereferenced type
    const pointer_typet &pointer_type=to_pointer_type(type);
    const typet &subtype=ns.follow(pointer_type.subtype());

    if(subtype.id()==ID_struct)
    {
      const struct_typet &struct_type=to_struct_type(subtype);
      const irep_idt struct_tag=struct_type.get_tag();
      // If this is a recursive type of some kind, set null.
      if(!recursion_set.insert(struct_tag).second)
      {
        if(update_in_place==NO_UPDATE_IN_PLACE)
          set_null(expr, pointer_type);
        // Otherwise leave it as it is.
        return;
      }
    }

<<<<<<< HEAD
    nondet_ifthenelset update_in_place_diamond(
      init_code,
      symbol_table,
      loc,
      ID_java,
      "nondet_update_in_place");

    if(update_in_place==MAY_UPDATE_IN_PLACE ||
       update_in_place==MUST_UPDATE_IN_PLACE)
    {
      if(update_in_place==MAY_UPDATE_IN_PLACE)
        update_in_place_diamond.begin_if();

      // If we're trying to update an object in place
      // but it is null, just leave it alone.
      static unsigned long null_check_count=0;
      std::ostringstream oss;
      oss << "null_check_failed_" << (++null_check_count);
      code_labelt post_null_check(oss.str(), code_skipt());
      code_ifthenelset null_check;
      null_check.cond()=equal_exprt(expr, null_pointer_exprt(pointer_type));
      null_check.then_case()=code_gotot(post_null_check.get_label());
=======
    code_labelt set_null_label;
    code_labelt init_done_label;

    if(!assume_non_null)
    {
      auto set_null_inst=
        code_assignt(expr, null_pointer_exprt(pointer_type));
      set_null_inst.add_source_location()=loc;

      static size_t synthetic_constructor_count=0;
      std::string fresh_label=
        "post_synthetic_malloc_"+std::to_string(++synthetic_constructor_count);
      set_null_label=code_labelt(fresh_label, set_null_inst);

      init_done_label=code_labelt(fresh_label+"_init_done", code_skipt());

      code_ifthenelset null_check;
      exprt null_return=from_integer(0, c_bool_typet(1));
      null_check.cond()=
        notequal_exprt(get_nondet_bool(c_bool_typet(1)), null_return);
      null_check.then_case()=code_gotot(fresh_label);
>>>>>>> 340a5ff6
      init_code.move_to_operands(null_check);

      gen_pointer_target_init(
        expr,
        subtype,
        create_dynamic_objects,
        MUST_UPDATE_IN_PLACE);

      init_code.move_to_operands(post_null_check);

      if(update_in_place==MUST_UPDATE_IN_PLACE)
        return;

      update_in_place_diamond.begin_else();
    }

    nondet_ifthenelset init_null_diamond(
      init_code,
      symbol_table,
      loc,
      ID_java,
      "nondet_ptr_is_null");

    if(!assume_non_null)
    {
      init_null_diamond.begin_if();
      set_null(expr, pointer_type);
      init_null_diamond.begin_else();
    }

    gen_pointer_target_init(
      expr,
      subtype,
      create_dynamic_objects,
      NO_UPDATE_IN_PLACE);

    if(!assume_non_null)
      init_null_diamond.finish();

    if(update_in_place==MAY_UPDATE_IN_PLACE)
      update_in_place_diamond.finish();
  }
  else if(type.id()==ID_struct)
  {
    typedef struct_typet::componentst componentst;

    const struct_typet &struct_type=to_struct_type(type);
    const irep_idt struct_tag=struct_type.get_tag();

    const componentst &components=struct_type.components();

    if(!is_sub)
      class_identifier=struct_tag;

    for(const auto &component : components)
    {
      const typet &component_type=component.type();
      irep_idt name=component.get_name();

      member_exprt me(expr, name, component_type);

      if(name=="@class_identifier")
      {
        if(skip_classid || update_in_place==MUST_UPDATE_IN_PLACE)
          continue;

        irep_idt qualified_clsid="java::"+as_string(class_identifier);
        constant_exprt ci(qualified_clsid, string_typet());
        code_assignt code(me, ci);
        code.add_source_location()=loc;
        init_code.copy_to_operands(code);
      }
      else if(name=="@lock")
      {
        if(update_in_place==MUST_UPDATE_IN_PLACE)
          continue;
        code_assignt code(me, from_integer(0, me.type()));
        code.add_source_location()=loc;
        init_code.copy_to_operands(code);
      }
      else
      {
        assert(!name.empty());

        bool _is_sub=name[0]=='@';
#if 0
        irep_idt _class_identifier=
          _is_sub?(class_identifier.empty()?struct_tag:class_identifier):"";
#endif

        // MUST_UPDATE_IN_PLACE only applies to this object.
        // If this is a pointer to another object, offer the chance
        // to leave it alone by setting MAY_UPDATE_IN_PLACE instead.
        update_in_placet substruct_in_place=
          update_in_place==MUST_UPDATE_IN_PLACE && !_is_sub ?
          MAY_UPDATE_IN_PLACE :
          update_in_place;
        gen_nondet_init(
          me,
          _is_sub,
          class_identifier,
          false,
          create_dynamic_objects,
          false,
          typet(),
          substruct_in_place);
      }
    }
  }
  else
  {
    exprt rhs=type.id()==ID_c_bool?
      get_nondet_bool(type):
      side_effect_expr_nondett(type);
    code_assignt assign(expr, rhs);
    assign.add_source_location()=loc;

    init_code.copy_to_operands(assign);
  }
}

/*******************************************************************\

Function: java_object_factoryt::gen_nondet_array_init

<<<<<<< HEAD
  Inputs: `expr`: Array-typed expression to initialise
          `update_in_place`:
            NO_UPDATE_IN_PLACE: initialise `expr` from scratch
            MUST_UPDATE_IN_PLACE: reinitialise an existing array
            MAY_UPDATE_IN_PLACE: invalid input
=======
 Inputs:

>>>>>>> 340a5ff6
 Outputs:

 Purpose: create code to initialize a Java array with size
          `max_nondet_array_length`, loop over elements and initialize
          or reinitialize them

\*******************************************************************/

void java_object_factoryt::gen_nondet_array_init(
  const exprt &expr,
  update_in_placet update_in_place)
{
  assert(update_in_place!=MAY_UPDATE_IN_PLACE);
  assert(expr.type().id()==ID_pointer);

  const typet &type=ns.follow(expr.type().subtype());
  const struct_typet &struct_type=to_struct_type(type);
  assert(expr.type().subtype().id()==ID_symbol);
  const typet &element_type=
    static_cast<const typet &>(expr.type().subtype().find(ID_C_element_type));

  auto max_length_expr=from_integer(max_nondet_array_length, java_int_type());

  typet allocate_type;
  exprt length_sym_expr;

  if(update_in_place==NO_UPDATE_IN_PLACE)
  {
    const symbolt &length_sym=new_tmp_symbol(
      symbol_table,
      loc,
      java_int_type(),
      "nondet_array_length");
    length_sym_expr=length_sym.symbol_expr();

    // Initialise array with some undetermined length:
    gen_nondet_init(
      length_sym_expr,
      false,
      irep_idt(),
      false,
      false,
      false,
      typet(),
      NO_UPDATE_IN_PLACE);

    // Insert assumptions to bound its length:
    binary_relation_exprt assume1(length_sym_expr, ID_ge,
                                  from_integer(0, java_int_type()));
    binary_relation_exprt assume2(length_sym_expr, ID_le,
                                  max_length_expr);

    code_assumet assume_inst1(assume1);
    code_assumet assume_inst2(assume2);
    init_code.move_to_operands(assume_inst1);
    init_code.move_to_operands(assume_inst2);

    side_effect_exprt java_new_array(ID_java_new_array, expr.type());
    java_new_array.copy_to_operands(length_sym_expr);
    // Retain the array_set instruction for the special case of a
    // zero-length array, where this will be the only assignment against
    // the array's identifier.
    java_new_array.set(ID_skip_initialize, false);
    java_new_array.type().subtype().set(ID_C_element_type, element_type);
    codet assign=code_assignt(expr, java_new_array);
    assign.add_source_location()=loc;
    init_code.copy_to_operands(assign);
  }
  else
  {
    // Update in place. Get existing array length:
    length_sym_expr=
      member_exprt(
        dereference_exprt(expr, expr.type().subtype()),
        "length",
        struct_type.component_type("length"));
  }

  exprt init_array_expr=member_exprt(
    dereference_exprt(expr, expr.type().subtype()),
    "data",
    struct_type.component_type("data"));
  if(init_array_expr.type()!=pointer_typet(element_type))
    init_array_expr=
      typecast_exprt(init_array_expr, pointer_typet(element_type));

  // Interpose a new symbol, as the goto-symex stage can't handle array indexing
  // via a cast.
  symbolt &array_init_symbol=new_tmp_symbol(
    symbol_table,
    loc,
    init_array_expr.type(),
    "array_data_init");
  const auto &array_init_symexpr=array_init_symbol.symbol_expr();
  codet data_assign=code_assignt(array_init_symexpr, init_array_expr);
  data_assign.add_source_location()=loc;
  init_code.copy_to_operands(data_assign);

  // Emit init loop for(array_init_iter=0; array_init_iter!=array.length;
  //                  ++array_init_iter) init(array[array_init_iter]);
  symbolt &counter=new_tmp_symbol(
    symbol_table,
    loc,
    length_sym_expr.type(),
    "array_init_iter");
  exprt counter_expr=counter.symbol_expr();

  exprt java_zero=from_integer(0, java_int_type());
  init_code.copy_to_operands(code_assignt(counter_expr, java_zero));

  std::string head_name=as_string(counter.base_name)+"_header";
  code_labelt init_head_label(head_name, code_skipt());
  code_gotot goto_head(head_name);

  init_code.move_to_operands(init_head_label);

  std::string done_name=as_string(counter.base_name)+"_done";
  code_labelt init_done_label(done_name, code_skipt());
  code_gotot goto_done(done_name);

  code_ifthenelset done_test;
  done_test.cond()=equal_exprt(counter_expr, length_sym_expr);
  done_test.then_case()=goto_done;

  init_code.move_to_operands(done_test);

  if(update_in_place!=MUST_UPDATE_IN_PLACE)
  {
    // Add a redundant if(counter == max_length) break
    // that is easier for the unwinder to understand.
    code_ifthenelset max_test;
    max_test.cond()=equal_exprt(counter_expr, max_length_expr);
    max_test.then_case()=goto_done;
    init_code.move_to_operands(max_test);
  }

  exprt arraycellref=dereference_exprt(
    plus_exprt(array_init_symexpr, counter_expr, array_init_symexpr.type()),
    array_init_symexpr.type().subtype());

  // MUST_UPDATE_IN_PLACE only applies to this object.
  // If this is a pointer to another object, offer the chance
  // to leave it alone by setting MAY_UPDATE_IN_PLACE instead.
  update_in_placet child_update_in_place=
    update_in_place==MUST_UPDATE_IN_PLACE ?
    MAY_UPDATE_IN_PLACE :
    update_in_place;
  gen_nondet_init(
    arraycellref,
    false,
    irep_idt(),
    false,
    true,
    true,
    element_type,
    child_update_in_place);

  exprt java_one=from_integer(1, java_int_type());
  code_assignt incr(counter_expr, plus_exprt(counter_expr, java_one));

  init_code.move_to_operands(incr);
  init_code.move_to_operands(goto_head);
  init_code.move_to_operands(init_done_label);
}

/*******************************************************************\

<<<<<<< HEAD
Function: new_tmp_symbol

  Inputs: `prefix`: new symbol name prefix

 Outputs: A fresh-named symbol is added to `symbol_table` and also
          returned.

 Purpose:

\*******************************************************************/

symbolt &new_tmp_symbol(
  symbol_tablet &symbol_table,
  const source_locationt &loc,
  const typet &type,
  const std::string &prefix)
{
  return get_fresh_aux_symbol(
    type,
    "",
    prefix,
    loc,
    ID_java,
    symbol_table);
}

/*******************************************************************\

Function: object_factory

  Inputs: `type`: type of new object to create
          `allow_null`: if true, may return null; otherwise always
            allocates an object
          `max_nondet_array_length`: upper bound on size of initialised
            arrays.
          `loc`: source location for all generated code
          `message_handler`: logging
=======
Function: object_factory

 Inputs:
>>>>>>> 340a5ff6

 Outputs: `symbol_table` gains any new symbols created, as per
            gen_nondet_init above.
          `init_code` gains any instructions requried to initialise
            either the returned value or its child objects

 Purpose: Similar to `gen_nondet_init` above, but always creates a
          fresh static global object or primitive nondet expression.

\*******************************************************************/

exprt object_factory(
  const typet &type,
  code_blockt &init_code,
  bool allow_null,
  symbol_tablet &symbol_table,
  size_t max_nondet_array_length,
  const source_locationt &loc)
{
  symbolt &aux_symbol=new_tmp_symbol(symbol_table, loc, type);
  aux_symbol.is_static_lifetime=true;

  exprt object=aux_symbol.symbol_expr();

<<<<<<< HEAD
  java_object_factoryt state(
    init_code,
    !allow_null,
    max_nondet_array_length,
    symbol_table,
    message_handler,
    loc);
  state.gen_nondet_init(
    object,
    false,
    "",
    false,
    false,
    false,
    typet(),
    NO_UPDATE_IN_PLACE);
=======
    java_object_factoryt state(
      init_code,
      !allow_null,
      max_nondet_array_length,
      symbol_table);
    state.gen_nondet_init(
      object,
      false,
      "",
      loc,
      false);
>>>>>>> 340a5ff6

  return object;
}

/*******************************************************************\

Function: gen_nondet_init

  Inputs: `expr`: lvalue expression to initialise
          `loc`: source location for all generated code
          `skip_classid`: if true, skip initialising @class_identifier
          `create_dyn_objs`: if true, use malloc to allocate
            objects; otherwise generate fresh static symbols.
          `assume_non_null`: never initialise pointer members with
            null, unless forced to by recursive datatypes
          `message_handler`: logging
          `max_nondet_array_length`: upper bound on size of initialised
            arrays.
          `update_in_place`:
            NO_UPDATE_IN_PLACE: initialise `expr` from scratch
            MUST_UPDATE_IN_PLACE: reinitialise an existing object
            MAY_UPDATE_IN_PLACE: generate a runtime nondet branch
              between the NO_ and MUST_ cases.

 Outputs: `init_code` gets an instruction sequence to initialise or
          reinitialise `expr` and child objects it refers to.
          `symbol_table` is modified with any new symbols created. This
          includes any necessary temporaries, and if `create_dyn_objs`
          is false, any allocated objects.

 Purpose: Initialises a primitive or object tree rooted at `expr`,
          allocating child objects as necessary and nondet-initialising
          their members, or if MAY_ or MUST_UPDATE_IN_PLACE is set,
          re-initialising already-allocated objects.

\*******************************************************************/

void gen_nondet_init(
  const exprt &expr,
  code_blockt &init_code,
  symbol_tablet &symbol_table,
  const source_locationt &loc,
  bool skip_classid,
  bool create_dyn_objs,
  bool assume_non_null,
  message_handlert &message_handler,
  size_t max_nondet_array_length,
  update_in_placet update_in_place)
{
  java_object_factoryt state(
    init_code,
    assume_non_null,
    max_nondet_array_length,
    symbol_table,
    message_handler,
    loc);
  state.gen_nondet_init(
    expr,
    false,
    "",
    skip_classid,
    create_dyn_objs,
    false,
    typet(),
    update_in_place);
}<|MERGE_RESOLUTION|>--- conflicted
+++ resolved
@@ -53,25 +53,6 @@
     symbol_table);
 }
 
-/*******************************************************************\
-
-Function: get_nondet_bool
-
- Inputs: Desired type (C_bool or plain bool)
-
- Outputs: nondet expr of that type
-
- Purpose:
-
-\*******************************************************************/
-
-static exprt get_nondet_bool(const typet &type)
-{
-  // We force this to 0 and 1 and won't consider
-  // other values.
-  return typecast_exprt(side_effect_expr_nondett(bool_typet()), type);
-}
-
 class java_object_factoryt
 {
   code_blockt &init_code;
@@ -97,11 +78,8 @@
     code_blockt &_init_code,
     bool _assume_non_null,
     size_t _max_nondet_array_length,
-<<<<<<< HEAD
     symbol_tablet &_symbol_table,
-    message_handlert &_message_handler,
     const source_locationt &_loc):
-    messaget(_message_handler),
     init_code(_init_code),
     assume_non_null(_assume_non_null),
     max_nondet_array_length(_max_nondet_array_length),
@@ -109,15 +87,6 @@
     ns(_symbol_table),
     loc(_loc)
     {}
-=======
-    symbol_tablet &_symbol_table):
-      init_code(_init_code),
-      assume_non_null(_assume_non_null),
-      max_nondet_array_length(_max_nondet_array_length),
-      symbol_table(_symbol_table),
-      ns(_symbol_table)
-  {}
->>>>>>> 340a5ff6
 
   exprt allocate_object(
     const exprt &,
@@ -143,12 +112,8 @@
 
 Function: java_object_factoryt::allocate_object
 
-<<<<<<< HEAD
   Inputs: the target expression, desired object type, source location
           and Boolean whether to create a dynamic object
-=======
- Inputs:
->>>>>>> 340a5ff6
 
  Outputs: the allocated object
 
@@ -325,7 +290,6 @@
 
 Function: java_object_factoryt::gen_nondet_init
 
-<<<<<<< HEAD
   Inputs: `expr`: lvalue expression to initialise
           `is_sub`: If true, `expr` is a substructure of a larger
             object, which in Java necessarily means a base class.
@@ -336,26 +300,16 @@
           `create_dynamic_objects`: if true, use malloc to allocate
             objects; otherwise generate fresh static symbols.
           `override`: If true, initialise with `override_type` instead
-            of `expr.type()`
+            of `expr.type()`. Used at the moment for
+            reference arrays, which are implemented as void*
+            arrays but should be init'd as their true type with
+            appropriate casts.
           `override_type`: Override type per above
           `update_in_place`:
             NO_UPDATE_IN_PLACE: initialise `expr` from scratch
             MUST_UPDATE_IN_PLACE: reinitialise an existing object
             MAY_UPDATE_IN_PLACE: generate a runtime nondet branch
               between the NO_ and MUST_ cases.
-=======
- Inputs:
-  expr -
-  is_sub -
-  class_identifier -
-  loc -
-  create_dynamic_objects -
-  override - Ignore the LHS' real type. Used at the moment for
-             reference arrays, which are implemented as void*
-             arrays but should be init'd as their true type with
-             appropriate casts.
-  override_type - Type to use if ignoring the LHS' real type
->>>>>>> 340a5ff6
 
  Outputs:
 
@@ -399,7 +353,6 @@
       }
     }
 
-<<<<<<< HEAD
     nondet_ifthenelset update_in_place_diamond(
       init_code,
       symbol_table,
@@ -422,29 +375,7 @@
       code_ifthenelset null_check;
       null_check.cond()=equal_exprt(expr, null_pointer_exprt(pointer_type));
       null_check.then_case()=code_gotot(post_null_check.get_label());
-=======
-    code_labelt set_null_label;
-    code_labelt init_done_label;
-
-    if(!assume_non_null)
-    {
-      auto set_null_inst=
-        code_assignt(expr, null_pointer_exprt(pointer_type));
-      set_null_inst.add_source_location()=loc;
-
-      static size_t synthetic_constructor_count=0;
-      std::string fresh_label=
-        "post_synthetic_malloc_"+std::to_string(++synthetic_constructor_count);
-      set_null_label=code_labelt(fresh_label, set_null_inst);
-
-      init_done_label=code_labelt(fresh_label+"_init_done", code_skipt());
-
-      code_ifthenelset null_check;
-      exprt null_return=from_integer(0, c_bool_typet(1));
-      null_check.cond()=
-        notequal_exprt(get_nondet_bool(c_bool_typet(1)), null_return);
-      null_check.then_case()=code_gotot(fresh_label);
->>>>>>> 340a5ff6
+
       init_code.move_to_operands(null_check);
 
       gen_pointer_target_init(
@@ -570,16 +501,12 @@
 
 Function: java_object_factoryt::gen_nondet_array_init
 
-<<<<<<< HEAD
-  Inputs: `expr`: Array-typed expression to initialise
-          `update_in_place`:
-            NO_UPDATE_IN_PLACE: initialise `expr` from scratch
-            MUST_UPDATE_IN_PLACE: reinitialise an existing array
-            MAY_UPDATE_IN_PLACE: invalid input
-=======
- Inputs:
-
->>>>>>> 340a5ff6
+ Inputs: `expr`: Array-typed expression to initialise
+         `update_in_place`:
+           NO_UPDATE_IN_PLACE: initialise `expr` from scratch
+           MUST_UPDATE_IN_PLACE: reinitialise an existing array
+           MAY_UPDATE_IN_PLACE: invalid input
+
  Outputs:
 
  Purpose: create code to initialize a Java array with size
@@ -747,49 +674,15 @@
 
 /*******************************************************************\
 
-<<<<<<< HEAD
-Function: new_tmp_symbol
-
-  Inputs: `prefix`: new symbol name prefix
-
- Outputs: A fresh-named symbol is added to `symbol_table` and also
-          returned.
-
- Purpose:
-
-\*******************************************************************/
-
-symbolt &new_tmp_symbol(
-  symbol_tablet &symbol_table,
-  const source_locationt &loc,
-  const typet &type,
-  const std::string &prefix)
-{
-  return get_fresh_aux_symbol(
-    type,
-    "",
-    prefix,
-    loc,
-    ID_java,
-    symbol_table);
-}
-
-/*******************************************************************\
-
 Function: object_factory
 
-  Inputs: `type`: type of new object to create
+ Inputs:  `type`: type of new object to create
           `allow_null`: if true, may return null; otherwise always
             allocates an object
           `max_nondet_array_length`: upper bound on size of initialised
             arrays.
           `loc`: source location for all generated code
           `message_handler`: logging
-=======
-Function: object_factory
-
- Inputs:
->>>>>>> 340a5ff6
 
  Outputs: `symbol_table` gains any new symbols created, as per
             gen_nondet_init above.
@@ -814,13 +707,11 @@
 
   exprt object=aux_symbol.symbol_expr();
 
-<<<<<<< HEAD
   java_object_factoryt state(
     init_code,
     !allow_null,
     max_nondet_array_length,
     symbol_table,
-    message_handler,
     loc);
   state.gen_nondet_init(
     object,
@@ -831,19 +722,6 @@
     false,
     typet(),
     NO_UPDATE_IN_PLACE);
-=======
-    java_object_factoryt state(
-      init_code,
-      !allow_null,
-      max_nondet_array_length,
-      symbol_table);
-    state.gen_nondet_init(
-      object,
-      false,
-      "",
-      loc,
-      false);
->>>>>>> 340a5ff6
 
   return object;
 }
@@ -889,7 +767,6 @@
   bool skip_classid,
   bool create_dyn_objs,
   bool assume_non_null,
-  message_handlert &message_handler,
   size_t max_nondet_array_length,
   update_in_placet update_in_place)
 {
@@ -898,7 +775,6 @@
     assume_non_null,
     max_nondet_array_length,
     symbol_table,
-    message_handler,
     loc);
   state.gen_nondet_init(
     expr,
