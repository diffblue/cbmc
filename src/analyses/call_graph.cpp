/*******************************************************************\

Module: Function Call Graphs

Author: Daniel Kroening, kroening@kroening.com

\*******************************************************************/

<<<<<<< HEAD
#include "call_graph.h"
#include <util/std_expr.h>
#include <util/xml.h>
#include <algorithm>
#include <iterator>
=======
/// \file
/// Function Call Graphs
>>>>>>> 48c5b108


#include <util/std_expr.h>
#include <util/xml.h>

call_grapht::call_grapht()
{
}

call_grapht::call_grapht(const goto_functionst &goto_functions)
{
  forall_goto_functions(f_it, goto_functions)
  {
    const goto_programt &body=f_it->second.body;
    add(f_it->first, body);
  }
}

void call_grapht::add(
  const irep_idt &function,
  const goto_programt &body)
{
  forall_goto_program_instructions(i_it, body)
  {
    if(i_it->is_function_call())
    {
      const exprt &function_expr=to_code_function_call(i_it->code).function();
      if(function_expr.id()==ID_symbol)
        add(function, to_symbol_expr(function_expr).get_identifier(), {i_it});
    }
  }
}

<<<<<<< HEAD
/*******************************************************************\

Function: call_grapht::swap

  Inputs:

 Outputs:

 Purpose:

\*******************************************************************/

void call_grapht::swap(call_grapht &other)
{
  std::swap(graph, other.graph);
  std::swap(map_from_edges_to_call_locations,
            other.map_from_edges_to_call_locations);
}


/*******************************************************************\

Function: call_grapht::add

  Inputs:

 Outputs:

 Purpose:

\*******************************************************************/

=======
>>>>>>> 48c5b108
void call_grapht::add(
  const irep_idt &caller,
  const irep_idt &callee)
{
  graph.insert(std::pair<irep_idt, irep_idt>(caller, callee));
}

<<<<<<< HEAD
/*******************************************************************\

Function: call_grapht::add

  Inputs:

 Outputs:

 Purpose:

\*******************************************************************/

void call_grapht::add(
  const irep_idt &caller,
  const irep_idt &callee,
  const map_from_edges_to_call_locationst::mapped_type &call_sites)
{
  bool exists=false;
  const call_grapht::call_edges_ranget range=out_edges(caller);
  for(auto it=range.first; it!=range.second; ++it)
  {
    if(it->second==callee)
    {
      exists=true;
      break;
    }
  }
  if(!exists)
    add(caller, callee);
  std::copy(
    call_sites.cbegin(), call_sites.cend(),
    std::back_inserter(map_from_edges_to_call_locations[{caller, callee}]));
}


/*******************************************************************\

Function: call_grapht::output_dot

  Inputs:

 Outputs:

 Purpose:

\*******************************************************************/

=======
>>>>>>> 48c5b108
void call_grapht::output_dot(std::ostream &out) const
{
  out << "digraph call_graph {\n"
      << "  node [fontsize=12 shape=box];\n";
  for(const auto &edge : graph)
  {
    out << "  \"" << edge.first << "\" -> "
        << "\"" << edge.second << "\" "
        << " [label=\"{";
    bool first=true;
    for(const auto instr_it :
        get_map_from_edges_to_call_locations().at({edge.first, edge.second}))
    {
      if(!first)
        out << ",";
      out << instr_it->location_number;
      first=false;
    }
    out << "}\"];\n";
  }
  out << "}\n";
}

<<<<<<< HEAD

/*******************************************************************\

Function: call_grapht::output

  Inputs:

 Outputs:

 Purpose:

\*******************************************************************/

=======
>>>>>>> 48c5b108
void call_grapht::output(std::ostream &out) const
{
  for(const auto &edge : graph)
  {
    out << edge.first << " -> " << edge.second << "\n";
  }
}

void call_grapht::output_xml(std::ostream &out) const
{
  for(const auto &edge : graph)
  {
    out << "<call_graph_edge caller=\"";
    xmlt::escape_attribute(id2string(edge.first), out);
    out << "\" callee=\"";
    xmlt::escape_attribute(id2string(edge.second), out);
    out << "\">\n";
  }
}

/*******************************************************************\

Function: call_grapht::out_edges

  Inputs: `caller`: node to search for

 Outputs: Returns list of edges whose first component is `caller`.

 Purpose:

\*******************************************************************/

call_grapht::call_edges_ranget
call_grapht::out_edges(const irep_idt &caller) const
{
  return graph.equal_range(caller);
}

/*******************************************************************\

Function: inverted_partial_topological_order

  Inputs: `call_graph`: Call graph
          `start_function`: start node, must occur in call graph
          `processed_functions`: set of functions already seen

 Outputs: `output`: inverted topological sort of the graph reachable
            from start node (i.e. leaves first, root last)
          `processed_functions`: set of functions already seen

 Purpose: Get reverse-top-sorted subgraph

\*******************************************************************/

void inverted_partial_topological_order(
  const call_grapht &call_graph,
  const irep_idt &start_function,
  std::unordered_set<irep_idt, dstring_hash> &processed_functions,
  std::vector<irep_idt> &output)
{
  if(processed_functions.count(start_function)!=0ULL)
    return;
  processed_functions.insert(start_function);
  const call_grapht::call_edges_ranget range =
    call_graph.out_edges(start_function);
  for(auto it=range.first; it!=range.second; ++it)
    inverted_partial_topological_order(
      call_graph,
      it->second,
      processed_functions,
      output);
  output.push_back(start_function);
}

/*******************************************************************\

Function: get_inverted_topological_order

  Inputs: `call_graph`: Call graph
          `functions`: map containing all functions of interest;
            only function names are used to index into call graph;
            function bodies are ignored.

 Outputs: `output`: inverted topological sort of the graph reachable
            from start node (i.e. leaves first, root last)

 Purpose: Get reverse-top-sorted call graph

\*******************************************************************/

void get_inverted_topological_order(
  const call_grapht& call_graph,
  const goto_functionst& functions,
  std::vector<irep_idt>& output)
{
  std::unordered_set<irep_idt, dstring_hash> processed;
  for(const auto &elem : functions.function_map)
    inverted_partial_topological_order(
      call_graph,
      elem.first,
      processed,
      output);
}

/*******************************************************************\

Function: exists_direct_call

  Inputs: `call_graph`: Call graph
          `caller`: Caller
          `callee`: Potential callee

 Outputs: Returns true if call graph says caller calls callee.

 Purpose: See output

\*******************************************************************/


bool exists_direct_call(
  const call_grapht &call_graph,
  const irep_idt &caller,
  const irep_idt &callee)
{
  const call_grapht::call_edges_ranget range =
    call_graph.out_edges(caller);
  for(auto it=range.first; it!=range.second; ++it)
    if(callee==it->second)
      return true;
  return false;
}

/*******************************************************************\

Function: exists_direct_or_indirect_call

  Inputs: `call_graph`: Call graph
          `caller`: Caller
          `callee`: Potential callee
          `ignored_functions`: Functions to exclude from call graph
            for the purposes of finding a path

 Outputs: Returns true if call graph says caller can reach callee
          via any intermediate sequence of callees not occurring
          in ignored_functions

 Purpose: See output

\*******************************************************************/

bool exists_direct_or_indirect_call(
  const call_grapht &call_graph,
  const irep_idt &caller,
  const irep_idt &callee,
  std::unordered_set<irep_idt, dstring_hash> &ignored_functions)
{
  if(ignored_functions.count(caller)!=0UL)
    return false;
  ignored_functions.insert(caller);
  if(exists_direct_call(call_graph, caller, callee))
    return ignored_functions.count(callee)==0UL;
  const call_grapht::call_edges_ranget range=
    call_graph.out_edges(caller);
  for(auto it=range.first; it!=range.second; ++it)
    if(exists_direct_or_indirect_call(
         call_graph,
         it->second,
         callee,
         ignored_functions))
      return true;
  return false;
}

/*******************************************************************\

Function: exists_direct_or_indirect_call

  Inputs: `call_graph`: Call graph
          `caller`: Caller
          `callee`: Potential callee

 Outputs: Returns true if call graph says caller can reach callee
          via any intermediate sequence of callees

 Purpose: See output

\*******************************************************************/

bool exists_direct_or_indirect_call(
  const call_grapht &call_graph,
  const irep_idt &caller,
  const irep_idt &callee)
{
  std::unordered_set<irep_idt, dstring_hash>  ignored;
  return exists_direct_or_indirect_call(call_graph, caller, callee, ignored);
}

/*******************************************************************\

Function: computed_inverted_call_graph

  Inputs: `original_call_graph`: call graph

 Outputs: `output_inverted_call_graph`: input call graph with caller->
   callee edges reversed.

 Purpose: See output

\*******************************************************************/

void compute_inverted_call_graph(
  const call_grapht &original_call_graph,
  call_grapht &output_inverted_call_graph)
{
  assert(output_inverted_call_graph.graph.empty());
  for(const auto &elem : original_call_graph.graph)
    output_inverted_call_graph.add(
      elem.second, elem.first,
      original_call_graph.get_map_from_edges_to_call_locations().at(
        {elem.first, elem.second}));
}

/*******************************************************************\

Function: find_leaves_below_function

  Inputs: `call_graph`: call graph
          `function`: start node
          `to_avoid`: functions already visited

 Outputs: `output`: set of leaves reachable from 'function'
          `to_avoid`: functions already visited (with 'function'
            added)

 Purpose: See output

\*******************************************************************/


void find_leaves_below_function(
  const call_grapht &call_graph,
  const irep_idt &function,
  std::unordered_set<irep_idt, dstring_hash> &to_avoid,
  std::unordered_set<irep_idt, dstring_hash> &output)
{
  if(to_avoid.count(function)!=0UL)
    return;
  to_avoid.insert(function);
  const call_grapht::call_edges_ranget range =
    call_graph.out_edges(function);
  if(range.first==range.second)
    output.insert(function);
  else
  {
    for(auto it=range.first; it!=range.second; ++it)
      find_leaves_below_function(call_graph, it->second, to_avoid, output);
  }
}

/*******************************************************************\

Function: find_leaves_below_function

  Inputs: `call_graph`: call graph
          `function`: start node

 Outputs: `output`: set of leaves reachable from 'function'

 Purpose: See output

\*******************************************************************/

void find_leaves_below_function(
  const call_grapht &call_graph,
  const irep_idt &function,
  std::unordered_set<irep_idt, dstring_hash> &output)
{
  std::unordered_set<irep_idt, dstring_hash> to_avoid;
  find_leaves_below_function(call_graph, function, to_avoid, output);
}

/*******************************************************************\

Function: find_direct_or_indirect_callees_of_function

  Inputs:

 Outputs:

 Purpose:

\*******************************************************************/

void find_direct_or_indirect_callees_of_function(
  const call_grapht &call_graph,
  const irep_idt &function,
  std::unordered_set<irep_idt, dstring_hash> &output)
{
  std::unordered_set<irep_idt, dstring_hash> leaves;
  find_leaves_below_function(call_graph, function, output, leaves);
  output.insert(leaves.cbegin(), leaves.cend());
}

/*******************************************************************\

Function: find_nearest_common_callees

  Inputs:

 Outputs:

 Purpose:

\*******************************************************************/

void find_nearest_common_callees(
  const call_grapht &call_graph,
  const std::set<irep_idt> &functions,
  std::set<irep_idt> &output)
{
  if(functions.empty())
    return;
  if(functions.size()==1UL)
  {
    output.insert(*functions.cbegin());
    return;
  }

  std::map<irep_idt, std::size_t> counting;
  for(const auto &elem : call_graph.graph)
  {
    counting[elem.first]=0U;
    counting[elem.second]=0U;
  }
  for(const auto &fn : functions)
  {
    std::unordered_set<irep_idt, dstring_hash> callees;
    find_direct_or_indirect_callees_of_function(call_graph, fn, callees);
    assert(callees.count(fn)==1U);
    for(const auto &callee : callees)
      ++counting[callee];
  }

  std::set<irep_idt> leaves;
  for(const auto &elem : counting)
    if(elem.second!=0U)
    {
      const call_grapht::call_edges_ranget range=
        call_graph.out_edges(elem.first);
      if(range.first==range.second)
        leaves.insert(elem.first);
    }

  for(auto &elem : counting)
    if(leaves.count(elem.first)!=0UL)
      output.insert(elem.first);
    else if(elem.second!=0U && elem.second<functions.size())
    {
      const call_grapht::call_edges_ranget range=
        call_graph.out_edges(elem.first);
      for(auto it=range.first; it!=range.second; ++it)
      {
        auto cit=counting.find(it->second);
        if(cit->second==functions.size())
          output.insert(cit->first);
      }
    }
}<|MERGE_RESOLUTION|>--- conflicted
+++ resolved
@@ -6,18 +6,12 @@
 
 \*******************************************************************/
 
-<<<<<<< HEAD
+/// \file
+/// Function Call Graphs
+
 #include "call_graph.h"
-#include <util/std_expr.h>
-#include <util/xml.h>
 #include <algorithm>
 #include <iterator>
-=======
-/// \file
-/// Function Call Graphs
->>>>>>> 48c5b108
-
-
 #include <util/std_expr.h>
 #include <util/xml.h>
 
@@ -49,19 +43,6 @@
   }
 }
 
-<<<<<<< HEAD
-/*******************************************************************\
-
-Function: call_grapht::swap
-
-  Inputs:
-
- Outputs:
-
- Purpose:
-
-\*******************************************************************/
-
 void call_grapht::swap(call_grapht &other)
 {
   std::swap(graph, other.graph);
@@ -69,40 +50,12 @@
             other.map_from_edges_to_call_locations);
 }
 
-
-/*******************************************************************\
-
-Function: call_grapht::add
-
-  Inputs:
-
- Outputs:
-
- Purpose:
-
-\*******************************************************************/
-
-=======
->>>>>>> 48c5b108
 void call_grapht::add(
   const irep_idt &caller,
   const irep_idt &callee)
 {
   graph.insert(std::pair<irep_idt, irep_idt>(caller, callee));
 }
-
-<<<<<<< HEAD
-/*******************************************************************\
-
-Function: call_grapht::add
-
-  Inputs:
-
- Outputs:
-
- Purpose:
-
-\*******************************************************************/
 
 void call_grapht::add(
   const irep_idt &caller,
@@ -126,21 +79,6 @@
     std::back_inserter(map_from_edges_to_call_locations[{caller, callee}]));
 }
 
-
-/*******************************************************************\
-
-Function: call_grapht::output_dot
-
-  Inputs:
-
- Outputs:
-
- Purpose:
-
-\*******************************************************************/
-
-=======
->>>>>>> 48c5b108
 void call_grapht::output_dot(std::ostream &out) const
 {
   out << "digraph call_graph {\n"
@@ -164,22 +102,6 @@
   out << "}\n";
 }
 
-<<<<<<< HEAD
-
-/*******************************************************************\
-
-Function: call_grapht::output
-
-  Inputs:
-
- Outputs:
-
- Purpose:
-
-\*******************************************************************/
-
-=======
->>>>>>> 48c5b108
 void call_grapht::output(std::ostream &out) const
 {
   for(const auto &edge : graph)
@@ -461,18 +383,6 @@
   find_leaves_below_function(call_graph, function, to_avoid, output);
 }
 
-/*******************************************************************\
-
-Function: find_direct_or_indirect_callees_of_function
-
-  Inputs:
-
- Outputs:
-
- Purpose:
-
-\*******************************************************************/
-
 void find_direct_or_indirect_callees_of_function(
   const call_grapht &call_graph,
   const irep_idt &function,
@@ -482,18 +392,6 @@
   find_leaves_below_function(call_graph, function, output, leaves);
   output.insert(leaves.cbegin(), leaves.cend());
 }
-
-/*******************************************************************\
-
-Function: find_nearest_common_callees
-
-  Inputs:
-
- Outputs:
-
- Purpose:
-
-\*******************************************************************/
 
 void find_nearest_common_callees(
   const call_grapht &call_graph,
