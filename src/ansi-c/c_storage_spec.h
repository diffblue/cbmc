/*******************************************************************\

Module:

Author: Daniel Kroening, kroening@kroening.com

\*******************************************************************/

#ifndef CPROVER_ANSI_C_C_STORAGE_SPEC_H
#define CPROVER_ANSI_C_C_STORAGE_SPEC_H

#include <util/type.h>

class c_storage_spect
{
public:
  c_storage_spect()
  {
    clear();
  }
  
  explicit c_storage_spect(const typet &type)
  {
    clear();
    read(type);
  }
  
  void clear()
  {
    is_typedef=false;
    is_extern=false;
    is_thread_local=false;
    is_static=false;
    is_register=false;
    is_inline=false;
    is_weak=false;
    alias.clear();
    asm_label.clear();
    section.clear();
  }
  
  bool is_typedef, is_extern, is_static, is_register,
       is_inline, is_thread_local, is_weak;

  // __attribute__((alias("foo")))
  irep_idt alias;

  // GCC asm labels __asm__("foo") - these change the symbol name
  irep_idt asm_label;
  irep_idt section;
  
  friend bool operator == (
    const c_storage_spect &a,
    const c_storage_spect &b)
  {
    return a.is_typedef==b.is_typedef &&
           a.is_extern==b.is_extern &&
           a.is_static==b.is_static &&
           a.is_register==b.is_register &&
           a.is_thread_local==b.is_thread_local &&
           a.is_inline==b.is_inline &&
           a.is_weak==b.is_weak &&
           a.alias==b.alias &&
           a.asm_label==b.asm_label &&
           a.section==b.section;
  }

  friend bool operator != (
    const c_storage_spect &a,
    const c_storage_spect &b)
  {
    return !(a==b);
  }

  friend c_storage_spect &operator |= (
    c_storage_spect &a,
    const c_storage_spect &b)
  {
    a.is_typedef      |=b.is_typedef;
    a.is_extern       |=b.is_extern;
    a.is_static       |=b.is_static;
    a.is_register     |=b.is_register;
    a.is_inline       |=b.is_inline;
    a.is_thread_local |=b.is_thread_local;
<<<<<<< HEAD
    a.is_weak         |=b.is_weak;
    if(!b.alias.empty()) a.alias=b.alias;
    if(!b.asm_label.empty()) a.asm_label=b.asm_label;
    if(!b.section.empty()) a.section=b.section;
=======
    // attributes belong to the declarator, don't replace them
>>>>>>> 0202011b
    
    return a;
  }
  
  void read(const typet &type);
};

#endif<|MERGE_RESOLUTION|>--- conflicted
+++ resolved
@@ -82,14 +82,7 @@
     a.is_register     |=b.is_register;
     a.is_inline       |=b.is_inline;
     a.is_thread_local |=b.is_thread_local;
-<<<<<<< HEAD
-    a.is_weak         |=b.is_weak;
-    if(!b.alias.empty()) a.alias=b.alias;
-    if(!b.asm_label.empty()) a.asm_label=b.asm_label;
-    if(!b.section.empty()) a.section=b.section;
-=======
     // attributes belong to the declarator, don't replace them
->>>>>>> 0202011b
     
     return a;
   }
