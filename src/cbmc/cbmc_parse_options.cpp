/*******************************************************************\

Module: CBMC Command Line Option Processing

Author: Daniel Kroening, kroening@kroening.com

\*******************************************************************/

#include <fstream>
#include <cstdlib> // exit()
#include <iostream>
#include <memory>

#include <util/string2int.h>
#include <util/config.h>
#include <util/expr_util.h>
#include <util/language.h>
#include <util/unicode.h>
#include <util/memory_info.h>
#include <util/i2string.h>

#include <ansi-c/c_preprocess.h>

#include <goto-programs/goto_convert_functions.h>
#include <goto-programs/pass_preprocess.h>
#include <goto-programs/remove_function_pointers.h>
#include <goto-programs/remove_virtual_functions.h>
#include <goto-programs/remove_returns.h>
#include <goto-programs/remove_vector.h>
#include <goto-programs/remove_complex.h>
#include <goto-programs/remove_asm.h>
#include <goto-programs/remove_unused_functions.h>
#include <goto-programs/goto_inline.h>
#include <goto-programs/show_properties.h>
#include <goto-programs/set_properties.h>
#include <goto-programs/read_goto_binary.h>
#include <goto-programs/string_abstraction.h>
#include <goto-programs/string_instrumentation.h>
#include <goto-programs/loop_ids.h>
#include <goto-programs/link_to_library.h>
#include <goto-programs/remove_skip.h>
#include <goto-programs/show_goto_functions.h>

#include <goto-instrument/full_slicer.h>
#include <goto-instrument/nondet_static.h>
#include <goto-instrument/cover.h>

#include <pointer-analysis/add_failed_symbols.h>

#include <analyses/goto_check.h>

#include <langapi/mode.h>

#include "cbmc_solvers.h"
#include "cbmc_parse_options.h"
#include "bmc.h"
#include "version.h"
#include "xml_interface.h"

/*******************************************************************\

Function: cbmc_parse_optionst::cbmc_parse_optionst

  Inputs:

 Outputs:

 Purpose:

\*******************************************************************/

cbmc_parse_optionst::cbmc_parse_optionst(int argc, const char **argv):
  parse_options_baset(CBMC_OPTIONS, argc, argv),
  xml_interfacet(cmdline),
  language_uit(cmdline, ui_message_handler),
  ui_message_handler(cmdline, "CBMC " CBMC_VERSION)
{
}
  
/*******************************************************************\

Function: cbmc_parse_optionst::cbmc_parse_optionst

  Inputs:

 Outputs:

 Purpose:

\*******************************************************************/

::cbmc_parse_optionst::cbmc_parse_optionst(
  int argc,
  const char **argv,
  const std::string &extra_options):
  parse_options_baset(CBMC_OPTIONS+extra_options, argc, argv),
  xml_interfacet(cmdline),
  language_uit(cmdline, ui_message_handler),
  ui_message_handler(cmdline, "CBMC " CBMC_VERSION)
{
}

/*******************************************************************\

Function: cbmc_parse_optionst::eval_verbosity

  Inputs:

 Outputs:

 Purpose:

\*******************************************************************/

void cbmc_parse_optionst::eval_verbosity()
{
  // this is our default verbosity
  unsigned int v=messaget::M_STATISTICS;
  
  if(cmdline.isset("verbosity"))
  {
    v=unsafe_string2unsigned(cmdline.get_value("verbosity"));
    if(v>10) v=10;
  }
  
  ui_message_handler.set_verbosity(v);
}

/*******************************************************************\

Function: cbmc_parse_optionst::get_command_line_options

  Inputs:

 Outputs:

 Purpose:

\*******************************************************************/

void cbmc_parse_optionst::get_command_line_options(optionst &options)
{
  if(config.set(cmdline))
  {
    usage_error();
    exit(1);
  }

  if(cmdline.isset("program-only"))
    options.set_option("program-only", true);

  if(cmdline.isset("show-vcc"))
    options.set_option("show-vcc", true);

  if(cmdline.isset("cover"))
    options.set_option("cover", cmdline.get_value("cover"));

  if(cmdline.isset("mm"))
    options.set_option("mm", cmdline.get_value("mm"));

  if(cmdline.isset("c89"))
    config.ansi_c.set_c89();

  if(cmdline.isset("c99"))
    config.ansi_c.set_c99();

  if(cmdline.isset("c11"))
    config.ansi_c.set_c11();

  if(cmdline.isset("cpp98"))
    config.cpp.set_cpp98();

  if(cmdline.isset("cpp03"))
    config.cpp.set_cpp03();

  if(cmdline.isset("cpp11"))
    config.cpp.set_cpp11();

  if(cmdline.isset("no-simplify"))
    options.set_option("simplify", false);
  else
    options.set_option("simplify", true);

  if(cmdline.isset("stop-on-fail") ||
     cmdline.isset("property") ||
     cmdline.isset("dimacs") ||
     cmdline.isset("outfile"))
    options.set_option("stop-on-fail", true);
  else
    options.set_option("stop-on-fail", false);

  if(cmdline.isset("trace") ||
     cmdline.isset("stop-on-fail") ||
     cmdline.isset("property"))
    options.set_option("trace", true);

  if(cmdline.isset("localize-faults"))
    options.set_option("localize-faults", true);
  if(cmdline.isset("localize-faults-method"))
    options.set_option("localize-faults-method", 
                       cmdline.get_value("localize-faults-method"));

  if(cmdline.isset("unwind"))
    options.set_option("unwind", cmdline.get_value("unwind"));

  if(cmdline.isset("depth"))
    options.set_option("depth", cmdline.get_value("depth"));

  if(cmdline.isset("debug-level"))
    options.set_option("debug-level", cmdline.get_value("debug-level"));

  if(cmdline.isset("slice-by-trace"))
    options.set_option("slice-by-trace", cmdline.get_value("slice-by-trace"));

  if(cmdline.isset("unwindset"))
    options.set_option("unwindset", cmdline.get_value("unwindset"));

  // constant propagation
  if(cmdline.isset("no-propagation"))
    options.set_option("propagation", false);
  else
    options.set_option("propagation", true);

  // check array bounds
  if(cmdline.isset("bounds-check"))
    options.set_option("bounds-check", true);
  else
    options.set_option("bounds-check", false);

  // check division by zero
  if(cmdline.isset("div-by-zero-check"))
    options.set_option("div-by-zero-check", true);
  else
    options.set_option("div-by-zero-check", false);

  // check overflow/underflow
  if(cmdline.isset("signed-overflow-check"))
    options.set_option("signed-overflow-check", true);
  else
    options.set_option("signed-overflow-check", false);

  // check overflow/underflow
  if(cmdline.isset("unsigned-overflow-check"))
    options.set_option("unsigned-overflow-check", true);
  else
    options.set_option("unsigned-overflow-check", false);

  // check overflow/underflow
  if(cmdline.isset("float-overflow-check"))
    options.set_option("float-overflow-check", true);
  else
    options.set_option("float-overflow-check", false);

  // check for NaN (not a number)
  if(cmdline.isset("nan-check"))
    options.set_option("nan-check", true);
  else
    options.set_option("nan-check", false);

  // check pointers
  if(cmdline.isset("pointer-check"))
    options.set_option("pointer-check", true);
  else
    options.set_option("pointer-check", false);

  // check for memory leaks
  if(cmdline.isset("memory-leak-check"))
    options.set_option("memory-leak-check", true);
  else
    options.set_option("memory-leak-check", false);

  // check assertions
  if(cmdline.isset("no-assertions"))
    options.set_option("assertions", false);
  else
    options.set_option("assertions", true);

  // use assumptions
  if(cmdline.isset("no-assumptions"))
    options.set_option("assumptions", false);
  else
    options.set_option("assumptions", true);

  // magic error label
  if(cmdline.isset("error-label"))
    options.set_option("error-label", cmdline.get_values("error-label"));

  // generate unwinding assertions
  if(cmdline.isset("cover"))
    options.set_option("unwinding-assertions", false);
  else
    options.set_option("unwinding-assertions",
      cmdline.isset("unwinding-assertions"));

  // generate unwinding assumptions otherwise
  options.set_option("partial-loops",
   cmdline.isset("partial-loops"));
   
  if(options.get_bool_option("partial-loops") &&
     options.get_bool_option("unwinding-assertions"))
  {
    error() << "--partial-loops and --unwinding-assertions must not be given together" << eom;
    exit(1);
  }

  // remove unused equations
  options.set_option("slice-formula",
       cmdline.isset("slice-formula"));

  // simplify if conditions and branches
  if(cmdline.isset("no-simplify-if"))
    options.set_option("simplify-if", false);
  else
    options.set_option("simplify-if", true);

  if(cmdline.isset("arrays-uf-always"))
    options.set_option("arrays-uf", "always");
  else if(cmdline.isset("arrays-uf-never"))
    options.set_option("arrays-uf", "never");
  else
    options.set_option("arrays-uf", "auto");

  if(cmdline.isset("dimacs"))
    options.set_option("dimacs", true);

  if(cmdline.isset("refine-arrays"))
  {
    options.set_option("refine", true);
    options.set_option("refine-arrays", true);
  }

  if(cmdline.isset("refine-arithmetic"))
  {
    options.set_option("refine", true);
    options.set_option("refine-arithmetic", true);
  }

  if(cmdline.isset("refine"))
  {
    options.set_option("refine", true);
    options.set_option("refine-arrays", true);
    options.set_option("refine-arithmetic", true);
  }

  if(cmdline.isset("max-node-refinement"))
    options.set_option("max-node-refinement", cmdline.get_value("max-node-refinement"));

  if(cmdline.isset("aig"))
    options.set_option("aig", true);

  // SMT Options
  bool version_set = false;

  if(cmdline.isset("smt1"))
  {
    options.set_option("smt1", true);
    options.set_option("smt2", false);
    version_set = true;
  }

  if(cmdline.isset("smt2"))
  {
    options.set_option("smt1", false);// If both are given, smt2 takes precedence
    options.set_option("smt2", true);
    version_set = true;
  }

  if(cmdline.isset("fpa"))
    options.set_option("fpa", true);


  bool solver_set = false;

  if(cmdline.isset("boolector"))
  {
    options.set_option("boolector", true), solver_set = true;
    if(!version_set)
      options.set_option("smt2", true), version_set = true;
  }

  if(cmdline.isset("mathsat"))
  {
    options.set_option("mathsat", true), solver_set = true;
    if(!version_set)
      options.set_option("smt2", true), version_set = true;
  }

  if(cmdline.isset("cvc3"))
  {
    options.set_option("cvc3", true), solver_set = true;
    if(!version_set)
      options.set_option("smt1", true), version_set = true;
  }

  if(cmdline.isset("cvc4"))
  {
    options.set_option("cvc4", true), solver_set = true;
    if(!version_set)
      options.set_option("smt2", true), version_set = true;
  }

  if(cmdline.isset("yices"))
  {
    options.set_option("yices", true), solver_set = true;
    if(!version_set)
      options.set_option("smt2", true), version_set = true;
  }

  if(cmdline.isset("z3"))
  {
    options.set_option("z3", true), solver_set = true;
    if(!version_set)
      options.set_option("smt2", true), version_set = true;
  }

  if(cmdline.isset("opensmt"))
  {
    options.set_option("opensmt", true), solver_set = true;
    if(!version_set)
      options.set_option("smt1", true), version_set = true;
  }

  if(version_set && !solver_set)
  {
    if(cmdline.isset("outfile"))
    {
      // outfile and no solver should give standard compliant SMT-LIB
      options.set_option("generic", true), solver_set = true;
    }
    else
    {
      if(options.get_bool_option("smt1"))
      {
        options.set_option("boolector", true), solver_set = true;
      }
      else
      {
        assert(options.get_bool_option("smt2"));
        options.set_option("z3", true), solver_set = true;
      }
    }
  }
  // Either have solver and standard version set, or neither.
  assert(version_set == solver_set);

  if(cmdline.isset("beautify"))
    options.set_option("beautify", true);

  if(cmdline.isset("no-sat-preprocessor"))
    options.set_option("sat-preprocessor", false);
  else
    options.set_option("sat-preprocessor", true);

  options.set_option("pretty-names", 
                     !cmdline.isset("no-pretty-names"));

  if(cmdline.isset("outfile"))
    options.set_option("outfile", cmdline.get_value("outfile"));

  if(cmdline.isset("graphml-cex"))
    options.set_option("graphml-cex", cmdline.get_value("graphml-cex"));

  options.set_option("pass", cmdline.isset("pass"));
}

/*******************************************************************\

Function: cbmc_parse_optionst::doit

  Inputs:

 Outputs:

 Purpose: invoke main modules

\*******************************************************************/

int cbmc_parse_optionst::doit()
{
  if(cmdline.isset("version"))
  {
    std::cout << CBMC_VERSION << std::endl;
    return 0;
  }
  
  //
  // command line options
  //

  optionst options;
  get_command_line_options(options);
  eval_verbosity();

  //
  // Print a banner
  //
  status() << "CBMC version " CBMC_VERSION " "
           << sizeof(void *)*8 << "-bit "
           << config.this_architecture() << " "
           << config.this_operating_system() << eom;

  //
  // Unwinding of transition systems is done by hw-cbmc.
  //

  if(cmdline.isset("module") ||
     cmdline.isset("gen-interface"))

  {
    error() << "This version of CBMC has no support for "
               " hardware modules. Please use hw-cbmc." << eom;
    return 1;
  }
  
  register_languages();
  
  if(cmdline.isset("test-preprocessor"))
    return test_c_preprocessor(ui_message_handler)?8:0;
  
  if(cmdline.isset("preprocess"))
  {
    preprocessing();
    return 0;
  }

  goto_functionst goto_functions;

  // get solver
  cbmc_solverst cbmc_solvers(options, symbol_table, ui_message_handler);
  cbmc_solvers.set_ui(get_ui());

  std::unique_ptr<cbmc_solverst::solvert> cbmc_solver;
  
  try
  {
    cbmc_solver=cbmc_solvers.get_solver();
  }
  
  catch(const char *error_msg)
  {
    error() << error_msg << eom;
    return 1;
  }

  prop_convt &prop_conv=cbmc_solver->prop_conv();

  bmct bmc(options, symbol_table, ui_message_handler, prop_conv);

  int get_goto_program_ret=
    get_goto_program(options, bmc, goto_functions);

  if(get_goto_program_ret!=-1)
    return get_goto_program_ret;

  label_properties(goto_functions);

  if(cmdline.isset("show-claims") || // will go away
     cmdline.isset("show-properties")) // use this one
  {
    const namespacet ns(symbol_table);
    show_properties(ns, get_ui(), goto_functions);
    return 0;
  }

  if(cmdline.isset("show-reachable-properties")) // may replace --show-properties
  {
    const namespacet ns(symbol_table);
    
    // Entry point will have been set before and function pointers removed
    status() << "Removing Unused Functions" << eom;
    remove_unused_functions(goto_functions, ui_message_handler);
    
    show_properties(ns, get_ui(), goto_functions);
    return 0;
  }

  if(set_properties(goto_functions))
    return 7;

  // do actual BMC
  return do_bmc(bmc, goto_functions);
}

/*******************************************************************\

Function: cbmc_parse_optionst::set_properties

  Inputs:

 Outputs:

 Purpose:

\*******************************************************************/

bool cbmc_parse_optionst::set_properties(goto_functionst &goto_functions)
{
  try
  {
    if(cmdline.isset("claim")) // will go away
      ::set_properties(goto_functions, cmdline.get_values("claim"));

    if(cmdline.isset("property")) // use this one
      ::set_properties(goto_functions, cmdline.get_values("property"));
  }

  catch(const char *e)
  {
    error() << e << eom;
    return true;
  }

  catch(const std::string e)
  {
    error() << e << eom;
    return true;
  }
  
  catch(int)
  {
    return true;
  }
  
  return false;
}

/*******************************************************************\

Function: cbmc_parse_optionst::get_goto_program

  Inputs:

 Outputs:

 Purpose:

\*******************************************************************/
  
int cbmc_parse_optionst::get_goto_program(
  const optionst &options,
  bmct &bmc, // for get_modules
  goto_functionst &goto_functions)
{
  if(cmdline.args.empty())
  {
    error() << "Please provide a program to verify" << eom;
    return 6;
  }

  try
  {
    if(cmdline.isset("show-parse-tree"))
    {
      if(cmdline.args.size()!=1 ||
         is_goto_binary(cmdline.args[0]))
      {
        error() << "Please give exactly one source file" << eom;
        return 6;
      }
      
      std::string filename=cmdline.args[0];
      
      #ifdef _MSC_VER
      std::ifstream infile(widen(filename).c_str());
      #else
      std::ifstream infile(filename.c_str());
      #endif
                
      if(!infile)
      {
        error() << "failed to open input file `" 
                << filename << "'" << eom;
        return 6;
      }
                              
      languaget *language=get_language_from_filename(filename);
      
      if(language==NULL)
      {
        error() << "failed to figure out type of file `" 
                <<  filename << "'" << eom;
        return 6;
      }
      
      language->set_message_handler(get_message_handler());
                                                                
      status("Parsing", filename);
  
      if(language->parse(infile, filename))
      {
        error() << "PARSING ERROR" << eom;
        return 6;
      }
      
      language->show_parse(std::cout);
      return 0;
    }

    cmdlinet::argst binaries;
    binaries.reserve(cmdline.args.size());

    for(cmdlinet::argst::iterator
        it=cmdline.args.begin();
        it!=cmdline.args.end();
        ) // no ++it
    {
      if(is_goto_binary(*it))
      {
        binaries.push_back(*it);
        it=cmdline.args.erase(it);
        continue;
      }

      ++it;
    }

    if(!cmdline.args.empty())
    {
      if(parse()) return 6;
      if(typecheck()) return 6;
      int get_modules_ret=get_modules(bmc);
      if(get_modules_ret!=-1) return get_modules_ret;
      if(binaries.empty() && final()) return 6;

      // we no longer need any parse trees or language files
      clear_parse();
    }

    for(cmdlinet::argst::const_iterator
        it=binaries.begin();
        it!=binaries.end();
        ++it)
    {
      status() << "Reading GOTO program from file " << eom;

      if(read_object_and_link(*it, symbol_table, goto_functions, 
                              get_message_handler()))
        return 6;
    }

    if(!binaries.empty())
      config.set_from_symbol_table(symbol_table);

    if(cmdline.isset("show-symbol-table"))
    {
      show_symbol_table();
      return 0;
    }

    status() << "Generating GOTO Program" << eom;

    goto_convert(symbol_table, goto_functions, ui_message_handler);

    if(process_goto_program(options, goto_functions))
      return 6;

    // show it?
    if(cmdline.isset("show-loops"))
    {
      show_loop_ids(get_ui(), goto_functions);
      return 0;
    }

    // show it?
    if(cmdline.isset("show-goto-functions"))
    {
      namespacet ns(symbol_table);
      show_goto_functions(ns, get_ui(), goto_functions);
      return 0;
    }
  }

  catch(const char *e)
  {
    error() << e << eom;
    return 6;
  }

  catch(const std::string e)
  {
    error() << e << eom;
    return 6;
  }
  
  catch(int)
  {
    return 6;
  }
  
  catch(std::bad_alloc)
  {
    error() << "Out of memory" << eom;
    return 6;
  }
  
  return -1; // no error, continue
}

/*******************************************************************\

Function: cbmc_parse_optionst::preprocessing

  Inputs:

 Outputs:

 Purpose:

\*******************************************************************/
  
void cbmc_parse_optionst::preprocessing()
{
  try
  {
    if(cmdline.args.size()!=1)
    {
      error() << "Please provide one program to preprocess" << eom;
      return;
    }

    std::string filename=cmdline.args[0];

    std::ifstream infile(filename.c_str());

    if(!infile)
    {
      error() << "failed to open input file" << eom;
      return;
    }

    languaget *ptr=get_language_from_filename(filename);

    if(ptr==NULL)
    {
      error() << "failed to figure out type of file" << eom;
      return;
    }
    
    ptr->set_message_handler(get_message_handler());

    std::unique_ptr<languaget> language(ptr);
  
    if(language->preprocess(infile, filename, std::cout))
      error() << "PREPROCESSING ERROR" << eom;
  }

  catch(const char *e)
  {
    error() << e << eom;
  }

  catch(const std::string e)
  {
    error() << e << eom;
  }
  
  catch(int)
  {
  }

  catch(std::bad_alloc)
  {
    error() << "Out of memory" << eom;
  }
}

/*******************************************************************\

Function: cbmc_parse_optionst::process_goto_program

  Inputs:

 Outputs:

 Purpose:

\*******************************************************************/
  
bool cbmc_parse_optionst::process_goto_program(
  const optionst &options,
  goto_functionst &goto_functions)
{
  try
  {
    namespacet ns(symbol_table);
    
    // Remove inline assembler; this needs to happen before
    // adding the library.
    remove_asm(symbol_table, goto_functions);

    // add the library
    status() << "Adding CPROVER library (" 
             << config.ansi_c.arch << ")" << eom;
    link_to_library(symbol_table, goto_functions, ui_message_handler);

    if(cmdline.isset("string-abstraction"))
      string_instrumentation(
        symbol_table, get_message_handler(), goto_functions);

    // remove function pointers
    status() << "Removal of function pointers and virtual functions" << eom;
    remove_function_pointers(symbol_table, goto_functions,
      cmdline.isset("pointer-check"));
    remove_virtual_functions(symbol_table, goto_functions);

    // full slice?
    if(cmdline.isset("full-slice"))
    {
      status() << "Performing a full slice" << eom;
      full_slicer(goto_functions, ns);
    }
  
    // do partial inlining
    status() << "Partial Inlining" << eom;
    goto_partial_inline(goto_functions, ns, ui_message_handler);
    

    if(cmdline.isset("pass")) 
<<<<<<< HEAD
      {
	status() << "PASS Preprocessing " << eom;
	pass_preprocesst(symbol_table, goto_functions, ui_message_handler);
      }
=======
    {
      status() << "PASS Preprocessing " << eom;
      pass_preprocess(symbol_table, goto_functions);
    }
>>>>>>> 3513290c

    // remove returns, gcc vectors, complex
    remove_returns(symbol_table, goto_functions);
    remove_vector(symbol_table, goto_functions);
    remove_complex(symbol_table, goto_functions);
    
    // add generic checks
    status() << "Generic Property Instrumentation" << eom;
    goto_check(ns, options, goto_functions);
    
    // ignore default/user-specified initialization
    // of variables with static lifetime
    if(cmdline.isset("nondet-static"))
    {
      status() << "Adding nondeterministic initialization "
                  "of static/global variables" << eom;
      nondet_static(ns, goto_functions);
    }

    if(cmdline.isset("string-abstraction"))
    {
      status() << "String Abstraction" << eom;
      string_abstraction(symbol_table,
        get_message_handler(), goto_functions);
    }

    // add failed symbols
    // needs to be done before pointer analysis
    add_failed_symbols(symbol_table);
    
    // recalculate numbers, etc.
    goto_functions.update();
    
    // add loop ids
    goto_functions.compute_loop_numbers();
    
    // instrument cover goals
    
    if(cmdline.isset("cover"))
    {
      std::string criterion=cmdline.get_value("cover");
      
      coverage_criteriont c;

      if(criterion=="assertion" || criterion=="assertions")
        c=coverage_criteriont::ASSERTION;
      else if(criterion=="path" || criterion=="paths")
        c=coverage_criteriont::PATH;
      else if(criterion=="branch" || criterion=="branches")
        c=coverage_criteriont::BRANCH;
      else if(criterion=="location" || criterion=="locations")
        c=coverage_criteriont::LOCATION;
      else if(criterion=="decision" || criterion=="decisions")
        c=coverage_criteriont::DECISION;
      else if(criterion=="condition" || criterion=="conditions")
        c=coverage_criteriont::CONDITION;
      else if(criterion=="mcdc")
        c=coverage_criteriont::MCDC;
      else if(criterion=="cover")
        c=coverage_criteriont::COVER;
      else
      {
        error() << "unknown coverage criterion" << eom;
        return true;
      }
          
      status() << "Instrumenting coverage goals" << eom;
      instrument_cover_goals(symbol_table, goto_functions, c);
      goto_functions.update();
    }

    // remove skips
    remove_skip(goto_functions);
    goto_functions.update();
  }

  catch(const char *e)
  {
    error() << e << eom;
    return true;
  }

  catch(const std::string e)
  {
    error() << e << eom;
    return true;
  }
  
  catch(int)
  {
    return true;
  }
  
  catch(std::bad_alloc)
  {
    error() << "Out of memory" << eom;
    return true;
  }
  
  return false;
}

/*******************************************************************\

Function: cbmc_parse_optionst::do_bmc

  Inputs:

 Outputs:

 Purpose: invoke main modules

\*******************************************************************/

int cbmc_parse_optionst::do_bmc(
  bmct &bmc,
  const goto_functionst &goto_functions)
{
  bmc.set_ui(get_ui());

  // do actual BMC
  bool result=(bmc.run(goto_functions)==safety_checkert::SAFE);

  // let's log some more statistics
  debug() << "Memory consumption:" << messaget::endl;
  memory_info(debug());
  debug() << eom;

  // We return '0' if the property holds,
  // and '10' if it is violated.
  return result?0:10;
}

/*******************************************************************\

Function: cbmc_parse_optionst::help

  Inputs:

 Outputs:

 Purpose: display command line help

\*******************************************************************/

void cbmc_parse_optionst::help()
{
  std::cout <<
    "\n"
    "* *   CBMC " CBMC_VERSION " - Copyright (C) 2001-2016 ";
    
  std::cout << "(" << (sizeof(void *)*8) << "-bit version)";
    
  std::cout << "   * *\n";
    
  std::cout <<
    "* *              Daniel Kroening, Edmund Clarke             * *\n"
    "* * Carnegie Mellon University, Computer Science Department * *\n"
    "* *                 kroening@kroening.com                   * *\n"
    "* *        Protected in part by U.S. patent 7,225,417       * *\n"
    "\n"
    "Usage:                       Purpose:\n"
    "\n"
    " cbmc [-?] [-h] [--help]      show help\n"
    " cbmc file.c ...              source file names\n"
    "\n"
    "Analysis options:\n"
    " --show-properties            show the properties, but don't run analysis\n"
    " --property id                only check one specific property\n"
    " --stop-on-fail               stop analysis once a failed property is detected\n"
    " --trace                      give a counterexample trace for failed properties\n"
    "\n"
    "C/C++ frontend options:\n"
    " -I path                      set include path (C/C++)\n"
    " -D macro                     define preprocessor macro (C/C++)\n"
    " --preprocess                 stop after preprocessing\n"
    " --16, --32, --64             set width of int\n"
    " --LP64, --ILP64, --LLP64,\n"
    "   --ILP32, --LP32            set width of int, long and pointers\n"
    " --little-endian              allow little-endian word-byte conversions\n"
    " --big-endian                 allow big-endian word-byte conversions\n"
    " --unsigned-char              make \"char\" unsigned by default\n"
    " --mm model                   set memory model (default: sc)\n"
    " --arch                       set architecture (default: "
                                   << configt::this_architecture() << ")\n"
    " --os                         set operating system (default: "
                                   << configt::this_operating_system() << ")\n"
    " --c89/99/11                  set C language standard (default: "
                                   << (configt::ansi_ct::default_c_standard()==
                                       configt::ansi_ct::c_standardt::C89?"c89":
                                       configt::ansi_ct::default_c_standard()==
                                       configt::ansi_ct::c_standardt::C99?"c99":
                                       configt::ansi_ct::default_c_standard()==
                                       configt::ansi_ct::c_standardt::C11?"c11":"") << ")\n"
    " --cpp98/03/11                set C++ language standard (default: "
                                   << (configt::cppt::default_cpp_standard()==
                                       configt::cppt::cpp_standardt::CPP98?"cpp98":
                                       configt::cppt::default_cpp_standard()==
                                       configt::cppt::cpp_standardt::CPP03?"cpp03":
                                       configt::cppt::default_cpp_standard()==
                                       configt::cppt::cpp_standardt::CPP11?"cpp11":"") << ")\n"
    #ifdef _WIN32
    " --gcc                        use GCC as preprocessor\n"
    #endif
    " --no-arch                    don't set up an architecture\n"
    " --no-library                 disable built-in abstract C library\n"
    " --round-to-nearest           rounding towards nearest even (default)\n"
    " --round-to-plus-inf          rounding towards plus infinity\n"
    " --round-to-minus-inf         rounding towards minus infinity\n"
    " --round-to-zero              rounding towards zero\n"
    " --function name              set main function name\n"
    "\n"
    "Program representations:\n"
    " --show-parse-tree            show parse tree\n"
    " --show-symbol-table          show symbol table\n"
    " --show-goto-functions        show goto program\n"
    "\n"
    "Program instrumentation options:\n"
    " --bounds-check               enable array bounds checks\n"
    " --div-by-zero-check          enable division by zero checks\n"
    " --pointer-check              enable pointer checks\n"
    " --memory-leak-check          enable memory leak checks\n"
    " --signed-overflow-check      enable arithmetic over- and underflow checks\n"
    " --unsigned-overflow-check    enable arithmetic over- and underflow checks\n"
    " --float-overflow-check       check floating-point for +/-Inf\n"
    " --nan-check                  check floating-point for NaN\n"
    " --no-assertions              ignore user assertions\n"
    " --no-assumptions             ignore user assumptions\n"
    " --error-label label          check that label is unreachable\n"
    " --cover CC                   create test-suite with coverage criterion CC\n"
    " --mm MM                      memory consistency model for concurrent programs\n"
    "\n"
    "Java Bytecode frontend options:\n"
    " --classpath dir/jar          set the classpath\n"
    " --main-class class-name      set the name of the main class\n"
    "\n"
    "Semantic transformations:\n"
    " --nondet-static              add nondeterministic initialization of variables with static lifetime\n"
    "\n"
    "BMC options:\n"
    " --program-only               only show program expression\n"
    " --show-loops                 show the loops in the program\n"
    " --depth nr                   limit search depth\n"
    " --unwind nr                  unwind nr times\n"
    " --unwindset L:B,...          unwind loop L with a bound of B\n"
    "                              (use --show-loops to get the loop IDs)\n"
    " --show-vcc                   show the verification conditions\n"
    " --slice-formula              remove assignments unrelated to property\n"
    " --unwinding-assertions       generate unwinding assertions\n"
    " --partial-loops              permit paths with partial loops\n"
    " --no-pretty-names            do not simplify identifiers\n"
    " --graphml-cex filename       write the counterexample in GraphML format to filename\n"
    "\n"
    "Backend options:\n"
    " --dimacs                     generate CNF in DIMACS format\n"
    " --beautify                   beautify the counterexample (greedy heuristic)\n"
    " --localize-faults            localize faults (experimental)\n"
    " --smt1                       use default SMT1 solver (obsolete)\n"
    " --smt2                       use default SMT2 solver (Z3)\n"
    " --boolector                  use Boolector\n"
    " --mathsat                    use MathSAT\n"
    " --cvc4                       use CVC4\n"
    " --yices                      use Yices\n"
    " --z3                         use Z3\n"
    " --refine                     use refinement procedure (experimental)\n"
    " --pass                       use parameterized array for string solving (experimental)\n"
    " --outfile filename           output formula to given file\n"
    " --arrays-uf-never            never turn arrays into uninterpreted functions\n"
    " --arrays-uf-always           always turn arrays into uninterpreted functions\n"
    "\n"
    "Other options:\n"
    " --version                    show version and exit\n"
    " --xml-ui                     use XML-formatted output\n"
    " --xml-interface              bi-directional XML interface\n"
    " --json-ui                    use JSON-formatted output\n"
    "\n";
}<|MERGE_RESOLUTION|>--- conflicted
+++ resolved
@@ -342,6 +342,11 @@
     options.set_option("refine-arithmetic", true);
   }
 
+  if(cmdline.isset("pass"))
+  {
+    options.set_option("pass", true);
+  }
+
   if(cmdline.isset("max-node-refinement"))
     options.set_option("max-node-refinement", cmdline.get_value("max-node-refinement"));
 
@@ -459,8 +464,6 @@
 
   if(cmdline.isset("graphml-cex"))
     options.set_option("graphml-cex", cmdline.get_value("graphml-cex"));
-
-  options.set_option("pass", cmdline.isset("pass"));
 }
 
 /*******************************************************************\
@@ -916,17 +919,10 @@
     
 
     if(cmdline.isset("pass")) 
-<<<<<<< HEAD
-      {
-	status() << "PASS Preprocessing " << eom;
-	pass_preprocesst(symbol_table, goto_functions, ui_message_handler);
-      }
-=======
     {
       status() << "PASS Preprocessing " << eom;
-      pass_preprocess(symbol_table, goto_functions);
-    }
->>>>>>> 3513290c
+      pass_preprocesst(symbol_table, goto_functions, ui_message_handler);
+    }
 
     // remove returns, gcc vectors, complex
     remove_returns(symbol_table, goto_functions);
