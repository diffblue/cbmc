/*******************************************************************\

Module: CBMC Command Line Option Processing

Author: Daniel Kroening, kroening@kroening.com

\*******************************************************************/

#include <fstream>
#include <cstdlib> // exit()
#include <iostream>
#include <memory>

#include <util/string2int.h>
#include <util/config.h>
#include <util/expr_util.h>
#include <util/language.h>
#include <util/unicode.h>
#include <util/memory_info.h>
#include <util/i2string.h>

#include <ansi-c/c_preprocess.h>

#include <goto-programs/goto_convert_functions.h>
#include <goto-programs/pass_preprocess.h>
#include <goto-programs/remove_function_pointers.h>
#include <goto-programs/remove_virtual_functions.h>
#include <goto-programs/remove_returns.h>
#include <goto-programs/remove_vector.h>
#include <goto-programs/remove_complex.h>
#include <goto-programs/remove_asm.h>
#include <goto-programs/remove_unused_functions.h>
#include <goto-programs/goto_inline.h>
#include <goto-programs/show_properties.h>
#include <goto-programs/set_properties.h>
#include <goto-programs/read_goto_binary.h>
#include <goto-programs/string_abstraction.h>
#include <goto-programs/string_instrumentation.h>
#include <goto-programs/loop_ids.h>
#include <goto-programs/link_to_library.h>
#include <goto-programs/remove_skip.h>
#include <goto-programs/show_goto_functions.h>

#include <goto-instrument/full_slicer.h>
#include <goto-instrument/nondet_static.h>
#include <goto-instrument/cover.h>

#include <pointer-analysis/add_failed_symbols.h>

#include <analyses/goto_check.h>

#include <langapi/mode.h>

#include "cbmc_solvers.h"
#include "cbmc_parse_options.h"
#include "bmc.h"
#include "version.h"
#include "xml_interface.h"

/*******************************************************************\

Function: cbmc_parse_optionst::cbmc_parse_optionst

  Inputs:

 Outputs:

 Purpose:

\*******************************************************************/

cbmc_parse_optionst::cbmc_parse_optionst(int argc, const char **argv):
  parse_options_baset(CBMC_OPTIONS, argc, argv),
  xml_interfacet(cmdline),
  language_uit("CBMC " CBMC_VERSION, cmdline)
{
}
  
/*******************************************************************\

Function: cbmc_parse_optionst::cbmc_parse_optionst

  Inputs:

 Outputs:

 Purpose:

\*******************************************************************/

::cbmc_parse_optionst::cbmc_parse_optionst(
  int argc,
  const char **argv,
  const std::string &extra_options):
  parse_options_baset(CBMC_OPTIONS+extra_options, argc, argv),
  xml_interfacet(cmdline),
  language_uit("CBMC " CBMC_VERSION, cmdline)
{
}

/*******************************************************************\

Function: cbmc_parse_optionst::eval_verbosity

  Inputs:

 Outputs:

 Purpose:

\*******************************************************************/

void cbmc_parse_optionst::eval_verbosity()
{
  // this is our default verbosity
  unsigned int v=messaget::M_STATISTICS;
  
  if(cmdline.isset("verbosity"))
  {
    v=unsafe_string2unsigned(cmdline.get_value("verbosity"));
    if(v>10) v=10;
  }
  
  ui_message_handler.set_verbosity(v);
}

/*******************************************************************\

Function: cbmc_parse_optionst::get_command_line_options

  Inputs:

 Outputs:

 Purpose:

\*******************************************************************/

void cbmc_parse_optionst::get_command_line_options(optionst &options)
{
  if(config.set(cmdline))
  {
    usage_error();
    exit(1);
  }

  if(cmdline.isset("program-only"))
    options.set_option("program-only", true);

  if(cmdline.isset("show-vcc"))
    options.set_option("show-vcc", true);

  if(cmdline.isset("cover"))
    options.set_option("cover", cmdline.get_value("cover"));

  if(cmdline.isset("mm"))
    options.set_option("mm", cmdline.get_value("mm"));

  if(cmdline.isset("c89"))
    config.ansi_c.set_c89();

  if(cmdline.isset("c99"))
    config.ansi_c.set_c99();

  if(cmdline.isset("c11"))
    config.ansi_c.set_c11();

  if(cmdline.isset("cpp98"))
    config.cpp.set_cpp98();

  if(cmdline.isset("cpp03"))
    config.cpp.set_cpp03();

  if(cmdline.isset("cpp11"))
    config.cpp.set_cpp11();

  if(cmdline.isset("no-simplify"))
    options.set_option("simplify", false);
  else
    options.set_option("simplify", true);

  if(cmdline.isset("stop-on-fail") ||
     cmdline.isset("property") ||
     cmdline.isset("dimacs") ||
     cmdline.isset("outfile"))
    options.set_option("stop-on-fail", true);
  else
    options.set_option("stop-on-fail", false);

  if(cmdline.isset("trace") ||
     cmdline.isset("stop-on-fail") ||
     cmdline.isset("property"))
    options.set_option("trace", true);

  if(cmdline.isset("unwind"))
    options.set_option("unwind", cmdline.get_value("unwind"));

  if(cmdline.isset("depth"))
    options.set_option("depth", cmdline.get_value("depth"));

  if(cmdline.isset("debug-level"))
    options.set_option("debug-level", cmdline.get_value("debug-level"));

  if(cmdline.isset("slice-by-trace"))
    options.set_option("slice-by-trace", cmdline.get_value("slice-by-trace"));

  if(cmdline.isset("unwindset"))
    options.set_option("unwindset", cmdline.get_value("unwindset"));

  // constant propagation
  if(cmdline.isset("no-propagation"))
    options.set_option("propagation", false);
  else
    options.set_option("propagation", true);

  // check array bounds
  if(cmdline.isset("bounds-check"))
    options.set_option("bounds-check", true);
  else
    options.set_option("bounds-check", false);

  // check division by zero
  if(cmdline.isset("div-by-zero-check"))
    options.set_option("div-by-zero-check", true);
  else
    options.set_option("div-by-zero-check", false);

  // check overflow/underflow
  if(cmdline.isset("signed-overflow-check"))
    options.set_option("signed-overflow-check", true);
  else
    options.set_option("signed-overflow-check", false);

  // check overflow/underflow
  if(cmdline.isset("unsigned-overflow-check"))
    options.set_option("unsigned-overflow-check", true);
  else
    options.set_option("unsigned-overflow-check", false);

  // check overflow/underflow
  if(cmdline.isset("float-overflow-check"))
    options.set_option("float-overflow-check", true);
  else
    options.set_option("float-overflow-check", false);

  // check for NaN (not a number)
  if(cmdline.isset("nan-check"))
    options.set_option("nan-check", true);
  else
    options.set_option("nan-check", false);

  // check pointers
  if(cmdline.isset("pointer-check"))
    options.set_option("pointer-check", true);
  else
    options.set_option("pointer-check", false);

  // check for memory leaks
  if(cmdline.isset("memory-leak-check"))
    options.set_option("memory-leak-check", true);
  else
    options.set_option("memory-leak-check", false);

  // check assertions
  if(cmdline.isset("no-assertions"))
    options.set_option("assertions", false);
  else
    options.set_option("assertions", true);

  // use assumptions
  if(cmdline.isset("no-assumptions"))
    options.set_option("assumptions", false);
  else
    options.set_option("assumptions", true);

  // magic error label
  if(cmdline.isset("error-label"))
    options.set_option("error-label", cmdline.get_values("error-label"));

  // generate unwinding assertions
  if(cmdline.isset("cover"))
    options.set_option("unwinding-assertions", false);
  else
    options.set_option("unwinding-assertions",
      cmdline.isset("unwinding-assertions"));

  // generate unwinding assumptions otherwise
  options.set_option("partial-loops",
   cmdline.isset("partial-loops"));
   
  if(options.get_bool_option("partial-loops") &&
     options.get_bool_option("unwinding-assertions"))
  {
    error() << "--partial-loops and --unwinding-assertions must not be given together" << eom;
    exit(1);
  }

  // remove unused equations
  options.set_option("slice-formula",
       cmdline.isset("slice-formula"));

  // simplify if conditions and branches
  if(cmdline.isset("no-simplify-if"))
    options.set_option("simplify-if", false);
  else
    options.set_option("simplify-if", true);

  if(cmdline.isset("arrays-uf-always"))
    options.set_option("arrays-uf", "always");
  else if(cmdline.isset("arrays-uf-never"))
    options.set_option("arrays-uf", "never");
  else
    options.set_option("arrays-uf", "auto");

  if(cmdline.isset("dimacs"))
    options.set_option("dimacs", true);

  if(cmdline.isset("refine-arrays"))
  {
    options.set_option("refine", true);
    options.set_option("refine-arrays", true);
  }

  if(cmdline.isset("refine-arithmetic"))
  {
    options.set_option("refine", true);
    options.set_option("refine-arithmetic", true);
  }

  if(cmdline.isset("refine"))
  {
    options.set_option("refine", true);
    options.set_option("refine-arrays", true);
    options.set_option("refine-arithmetic", true);
  }

  if(cmdline.isset("pass"))
  {
    options.set_option("pass", true);
  }

  if(cmdline.isset("max-node-refinement"))
    options.set_option("max-node-refinement", cmdline.get_value("max-node-refinement"));

  if(cmdline.isset("aig"))
    options.set_option("aig", true);

  // SMT Options
  bool version_set = false;

  if(cmdline.isset("smt1"))
  {
    options.set_option("smt1", true);
    options.set_option("smt2", false);
    version_set = true;
  }

  if(cmdline.isset("smt2"))
  {
    options.set_option("smt1", false);// If both are given, smt2 takes precedence
    options.set_option("smt2", true);
    version_set = true;
  }

  if(cmdline.isset("fpa"))
    options.set_option("fpa", true);


  bool solver_set = false;

  if(cmdline.isset("boolector"))
  {
    options.set_option("boolector", true), solver_set = true;
    if(!version_set)
      options.set_option("smt2", true), version_set = true;
  }

  if(cmdline.isset("mathsat"))
  {
    options.set_option("mathsat", true), solver_set = true;
    if(!version_set)
      options.set_option("smt2", true), version_set = true;
  }

  if(cmdline.isset("cvc3"))
  {
    options.set_option("cvc3", true), solver_set = true;
    if(!version_set)
      options.set_option("smt1", true), version_set = true;
  }

  if(cmdline.isset("cvc4"))
  {
    options.set_option("cvc4", true), solver_set = true;
    if(!version_set)
      options.set_option("smt2", true), version_set = true;
  }

  if(cmdline.isset("yices"))
  {
    options.set_option("yices", true), solver_set = true;
    if(!version_set)
      options.set_option("smt2", true), version_set = true;
  }

  if(cmdline.isset("z3"))
  {
    options.set_option("z3", true), solver_set = true;
    if(!version_set)
      options.set_option("smt2", true), version_set = true;
  }

  if(cmdline.isset("opensmt"))
  {
    options.set_option("opensmt", true), solver_set = true;
    if(!version_set)
      options.set_option("smt1", true), version_set = true;
  }

  if(version_set && !solver_set)
  {
    if(cmdline.isset("outfile"))
    {
      // outfile and no solver should give standard compliant SMT-LIB
      options.set_option("generic", true), solver_set = true;
    }
    else
    {
      if(options.get_bool_option("smt1"))
      {
        options.set_option("boolector", true), solver_set = true;
      }
      else
      {
        assert(options.get_bool_option("smt2"));
        options.set_option("z3", true), solver_set = true;
      }
    }
  }
  // Either have solver and standard version set, or neither.
  assert(version_set == solver_set);

  if(cmdline.isset("beautify"))
    options.set_option("beautify", true);

  if(cmdline.isset("no-sat-preprocessor"))
    options.set_option("sat-preprocessor", false);
  else
    options.set_option("sat-preprocessor", true);

  options.set_option("pretty-names", 
                     !cmdline.isset("no-pretty-names"));

  if(cmdline.isset("outfile"))
    options.set_option("outfile", cmdline.get_value("outfile"));

  if(cmdline.isset("graphml-cex"))
    options.set_option("graphml-cex", cmdline.get_value("graphml-cex"));
}

/*******************************************************************\

Function: cbmc_parse_optionst::doit

  Inputs:

 Outputs:

 Purpose: invoke main modules

\*******************************************************************/

int cbmc_parse_optionst::doit()
{
  if(cmdline.isset("version"))
  {
    std::cout << CBMC_VERSION << std::endl;
    return 0;
  }
  
  //
  // command line options
  //

  optionst options;
  get_command_line_options(options);
  eval_verbosity();

  //
  // Print a banner
  //
  status() << "CBMC version " CBMC_VERSION " "
           << sizeof(void *)*8 << "-bit "
           << config.this_architecture() << " "
           << config.this_operating_system() << eom;

  //
  // Unwinding of transition systems is done by hw-cbmc.
  //

  if(cmdline.isset("module") ||
     cmdline.isset("gen-interface"))

  {
    error() << "This version of CBMC has no support for "
               " hardware modules. Please use hw-cbmc." << eom;
    return 1;
  }
  
  register_languages();
  
  if(cmdline.isset("test-preprocessor"))
    return test_c_preprocessor(ui_message_handler)?8:0;
  
  if(cmdline.isset("preprocess"))
  {
    preprocessing();
    return 0;
  }

  goto_functionst goto_functions;

  // get solver
  cbmc_solverst cbmc_solvers(options, symbol_table, ui_message_handler);
  cbmc_solvers.set_ui(get_ui());

  std::unique_ptr<cbmc_solverst::solvert> cbmc_solver;
  
  try
  {
    cbmc_solver=cbmc_solvers.get_solver();
  }
  
  catch(const char *error_msg)
  {
    error() << error_msg << eom;
    return 1;
  }

  prop_convt &prop_conv=cbmc_solver->prop_conv();

  bmct bmc(options, symbol_table, ui_message_handler, prop_conv);

  int get_goto_program_ret=
    get_goto_program(options, bmc, goto_functions);

  if(get_goto_program_ret!=-1)
    return get_goto_program_ret;

  label_properties(goto_functions);

  if(cmdline.isset("show-claims") || // will go away
     cmdline.isset("show-properties")) // use this one
  {
    const namespacet ns(symbol_table);
    show_properties(ns, get_ui(), goto_functions);
    return 0;
  }

  if(cmdline.isset("show-reachable-properties")) // may replace --show-properties
  {
    const namespacet ns(symbol_table);
    
    // Entry point will have been set before and function pointers removed
    status() << "Removing Unused Functions" << eom;
    remove_unused_functions(goto_functions, ui_message_handler);
    
    show_properties(ns, get_ui(), goto_functions);
    return 0;
  }

  if(set_properties(goto_functions))
    return 7;

  // do actual BMC
  return do_bmc(bmc, goto_functions);
}

/*******************************************************************\

Function: cbmc_parse_optionst::set_properties

  Inputs:

 Outputs:

 Purpose:

\*******************************************************************/

bool cbmc_parse_optionst::set_properties(goto_functionst &goto_functions)
{
  try
  {
    if(cmdline.isset("claim")) // will go away
      ::set_properties(goto_functions, cmdline.get_values("claim"));

    if(cmdline.isset("property")) // use this one
      ::set_properties(goto_functions, cmdline.get_values("property"));
  }

  catch(const char *e)
  {
    error() << e << eom;
    return true;
  }

  catch(const std::string e)
  {
    error() << e << eom;
    return true;
  }
  
  catch(int)
  {
    return true;
  }
  
  return false;
}

/*******************************************************************\

Function: cbmc_parse_optionst::get_goto_program

  Inputs:

 Outputs:

 Purpose:

\*******************************************************************/
  
int cbmc_parse_optionst::get_goto_program(
  const optionst &options,
  bmct &bmc, // for get_modules
  goto_functionst &goto_functions)
{
  if(cmdline.args.empty())
  {
    error() << "Please provide a program to verify" << eom;
    return 6;
  }

  try
  {
    if(cmdline.isset("show-parse-tree"))
    {
      if(cmdline.args.size()!=1 ||
         is_goto_binary(cmdline.args[0]))
      {
        error() << "Please give exactly one source file" << eom;
        return 6;
      }
      
      std::string filename=cmdline.args[0];
      
      #ifdef _MSC_VER
      std::ifstream infile(widen(filename).c_str());
      #else
      std::ifstream infile(filename.c_str());
      #endif
                
      if(!infile)
      {
        error() << "failed to open input file `" 
                << filename << "'" << eom;
        return 6;
      }
                              
      languaget *language=get_language_from_filename(filename);
      
      if(language==NULL)
      {
        error() << "failed to figure out type of file `" 
                <<  filename << "'" << eom;
        return 6;
      }
      
      language->set_message_handler(get_message_handler());
                                                                
      status("Parsing", filename);
  
      if(language->parse(infile, filename))
      {
        error() << "PARSING ERROR" << eom;
        return 6;
      }
      
      language->show_parse(std::cout);
      return 0;
    }

    cmdlinet::argst binaries;
    binaries.reserve(cmdline.args.size());

    for(cmdlinet::argst::iterator
        it=cmdline.args.begin();
        it!=cmdline.args.end();
        ) // no ++it
    {
      if(is_goto_binary(*it))
      {
        binaries.push_back(*it);
        it=cmdline.args.erase(it);
        continue;
      }

      ++it;
    }

    if(!cmdline.args.empty())
    {
      if(parse()) return 6;
      if(typecheck()) return 6;
      int get_modules_ret=get_modules(bmc);
      if(get_modules_ret!=-1) return get_modules_ret;
      if(binaries.empty() && final()) return 6;

      // we no longer need any parse trees or language files
      clear_parse();
    }

    for(cmdlinet::argst::const_iterator
        it=binaries.begin();
        it!=binaries.end();
        ++it)
    {
      status() << "Reading GOTO program from file " << eom;

      if(read_object_and_link(*it, symbol_table, goto_functions, 
                              get_message_handler()))
        return 6;
    }

    if(!binaries.empty())
      config.set_from_symbol_table(symbol_table);

    if(cmdline.isset("show-symbol-table"))
    {
      show_symbol_table();
      return 0;
    }

    status() << "Generating GOTO Program" << eom;

    goto_convert(symbol_table, goto_functions, ui_message_handler);

    if(process_goto_program(options, goto_functions))
      return 6;

    // show it?
    if(cmdline.isset("show-loops"))
    {
      show_loop_ids(get_ui(), goto_functions);
      return 0;
    }

    // show it?
    if(cmdline.isset("show-goto-functions"))
    {
      namespacet ns(symbol_table);
      show_goto_functions(ns, get_ui(), goto_functions);
      return 0;
    }
  }

  catch(const char *e)
  {
    error() << e << eom;
    return 6;
  }

  catch(const std::string e)
  {
    error() << e << eom;
    return 6;
  }
  
  catch(int)
  {
    return 6;
  }
  
  catch(std::bad_alloc)
  {
    error() << "Out of memory" << eom;
    return 6;
  }
  
  return -1; // no error, continue
}

/*******************************************************************\

Function: cbmc_parse_optionst::preprocessing

  Inputs:

 Outputs:

 Purpose:

\*******************************************************************/
  
void cbmc_parse_optionst::preprocessing()
{
  try
  {
    if(cmdline.args.size()!=1)
    {
      error() << "Please provide one program to preprocess" << eom;
      return;
    }

    std::string filename=cmdline.args[0];

    std::ifstream infile(filename.c_str());

    if(!infile)
    {
      error() << "failed to open input file" << eom;
      return;
    }

    languaget *ptr=get_language_from_filename(filename);

    if(ptr==NULL)
    {
      error() << "failed to figure out type of file" << eom;
      return;
    }
    
    ptr->set_message_handler(get_message_handler());

    std::unique_ptr<languaget> language(ptr);
  
    if(language->preprocess(infile, filename, std::cout))
      error() << "PREPROCESSING ERROR" << eom;
  }

  catch(const char *e)
  {
    error() << e << eom;
  }

  catch(const std::string e)
  {
    error() << e << eom;
  }
  
  catch(int)
  {
  }

  catch(std::bad_alloc)
  {
    error() << "Out of memory" << eom;
  }
}

/*******************************************************************\

Function: cbmc_parse_optionst::process_goto_program

  Inputs:

 Outputs:

 Purpose:

\*******************************************************************/
  
bool cbmc_parse_optionst::process_goto_program(
  const optionst &options,
  goto_functionst &goto_functions)
{
  try
  {
    namespacet ns(symbol_table);
    
    // Remove inline assembler; this needs to happen before
    // adding the library.
    remove_asm(symbol_table, goto_functions);

    // add the library
    status() << "Adding CPROVER library (" 
             << config.ansi_c.arch << ")" << eom;
    link_to_library(symbol_table, goto_functions, ui_message_handler);

    if(cmdline.isset("string-abstraction"))
      string_instrumentation(
        symbol_table, get_message_handler(), goto_functions);

    // remove function pointers
    status() << "Removal of function pointers and virtual functions" << eom;
    remove_function_pointers(symbol_table, goto_functions,
      cmdline.isset("pointer-check"));
    remove_virtual_functions(symbol_table, goto_functions);

    // full slice?
    if(cmdline.isset("full-slice"))
    {
      status() << "Performing a full slice" << eom;
      full_slicer(goto_functions, ns);
    }
  
    // do partial inlining
    status() << "Partial Inlining" << eom;
    goto_partial_inline(goto_functions, ns, ui_message_handler);
    

    if(cmdline.isset("pass")) {
      status() << "PASS Preprocessing " << eom;
      pass_preprocess(symbol_table, goto_functions);
    }

    // remove returns, gcc vectors, complex
    remove_returns(symbol_table, goto_functions);


    remove_vector(symbol_table, goto_functions);
    remove_complex(symbol_table, goto_functions);

    // add generic checks
    status() << "Generic Property Instrumentation" << eom;
    goto_check(ns, options, goto_functions);

    // ignore default/user-specified initialization
    // of variables with static lifetime
    if(cmdline.isset("nondet-static"))
    {
      status() << "Adding nondeterministic initialization "
                  "of static/global variables" << eom;
      nondet_static(ns, goto_functions);
    }

    if(cmdline.isset("string-abstraction"))
    {
      status() << "String Abstraction" << eom;
      string_abstraction(symbol_table,
        get_message_handler(), goto_functions);
    }

    // add failed symbols
    // needs to be done before pointer analysis
    add_failed_symbols(symbol_table);
    
    // recalculate numbers, etc.
    goto_functions.update();
    
    // add loop ids
    goto_functions.compute_loop_numbers();
    
    // instrument cover goals
    
    if(cmdline.isset("cover"))
    {
      std::string criterion=cmdline.get_value("cover");
      
      coverage_criteriont c;

      if(criterion=="assertion" || criterion=="assertions")
        c=coverage_criteriont::ASSERTION;
      else if(criterion=="path" || criterion=="paths")
        c=coverage_criteriont::PATH;
      else if(criterion=="branch" || criterion=="branches")
        c=coverage_criteriont::BRANCH;
      else if(criterion=="location" || criterion=="locations")
        c=coverage_criteriont::LOCATION;
      else if(criterion=="decision" || criterion=="decisions")
        c=coverage_criteriont::DECISION;
      else if(criterion=="condition" || criterion=="conditions")
        c=coverage_criteriont::CONDITION;
      else if(criterion=="mcdc")
        c=coverage_criteriont::MCDC;
      else if(criterion=="cover")
        c=coverage_criteriont::COVER;
      else
      {
        error() << "unknown coverage criterion" << eom;
        return true;
      }
          
      status() << "Instrumenting coverge goals" << eom;
      instrument_cover_goals(symbol_table, goto_functions, c);
      goto_functions.update();
    }

    // remove skips
    remove_skip(goto_functions);
    goto_functions.update();

<<<<<<< HEAD
    // show it?
    if(cmdline.isset("show-loops"))
    {
      show_loop_ids(get_ui(), goto_functions);
      return true;
    }

    // show it?
    if(cmdline.isset("show-goto-functions"))
    {
      namespacet ns(symbol_table);
      show_goto_functions(ns, get_ui(), goto_functions);
      return true;
    }
=======
>>>>>>> 0202011b
  }

  catch(const char *e)
  {
    error() << e << eom;
    return true;
  }

  catch(const std::string e)
  {
    error() << e << eom;
    return true;
  }
  
  catch(int)
  {
    return true;
  }
  
  catch(std::bad_alloc)
  {
    error() << "Out of memory" << eom;
    return true;
  }
  
  return false;
}

/*******************************************************************\

Function: cbmc_parse_optionst::do_bmc

  Inputs:

 Outputs:

 Purpose: invoke main modules

\*******************************************************************/

int cbmc_parse_optionst::do_bmc(
  bmct &bmc,
  const goto_functionst &goto_functions)
{
  bmc.set_ui(get_ui());

  // do actual BMC
  bool result=(bmc.run(goto_functions)==safety_checkert::SAFE);

  // let's log some more statistics
  debug() << "Memory consumption:" << messaget::endl;
  memory_info(debug());
  debug() << eom;

  // We return '0' if the property holds,
  // and '10' if it is violated.
  return result?0:10;
}

/*******************************************************************\

Function: cbmc_parse_optionst::help

  Inputs:

 Outputs:

 Purpose: display command line help

\*******************************************************************/

void cbmc_parse_optionst::help()
{
  std::cout <<
    "\n"
    "* *   CBMC " CBMC_VERSION " - Copyright (C) 2001-2014 ";
    
  std::cout << "(" << (sizeof(void *)*8) << "-bit version)";
    
  std::cout << "   * *\n";
    
  std::cout <<
    "* *              Daniel Kroening, Edmund Clarke             * *\n"
    "* * Carnegie Mellon University, Computer Science Department * *\n"
    "* *                 kroening@kroening.com                   * *\n"
    "* *        Protected in part by U.S. patent 7,225,417       * *\n"
    "\n"
    "Usage:                       Purpose:\n"
    "\n"
    " cbmc [-?] [-h] [--help]      show help\n"
    " cbmc file.c ...              source file names\n"
    "\n"
    "Analysis options:\n"
    " --show-properties            show the properties, but don't run analysis\n"
    " --property id                only check one specific property\n"
    " --stop-on-fail               stop analysis once a failed property is detected\n"
    " --trace                      give a counterexample trace for failed properties\n"
    "\n"
    "C/C++ frontend options:\n"
    " -I path                      set include path (C/C++)\n"
    " -D macro                     define preprocessor macro (C/C++)\n"
    " --preprocess                 stop after preprocessing\n"
    " --16, --32, --64             set width of int\n"
    " --LP64, --ILP64, --LLP64,\n"
    "   --ILP32, --LP32            set width of int, long and pointers\n"
    " --little-endian              allow little-endian word-byte conversions\n"
    " --big-endian                 allow big-endian word-byte conversions\n"
    " --unsigned-char              make \"char\" unsigned by default\n"
    " --mm model                   set memory model (default: sc)\n"
    " --arch                       set architecture (default: "
                                   << configt::this_architecture() << ")\n"
    " --os                         set operating system (default: "
                                   << configt::this_operating_system() << ")\n"
    " --c89/99/11                  set C language standard (default: "
                                   << (configt::ansi_ct::default_c_standard()==
                                       configt::ansi_ct::c_standardt::C89?"c89":
                                       configt::ansi_ct::default_c_standard()==
                                       configt::ansi_ct::c_standardt::C99?"c99":
                                       configt::ansi_ct::default_c_standard()==
                                       configt::ansi_ct::c_standardt::C11?"c11":"") << ")\n"
    " --cpp98/03/11                set C++ language standard (default: "
                                   << (configt::cppt::default_cpp_standard()==
                                       configt::cppt::cpp_standardt::CPP98?"cpp98":
                                       configt::cppt::default_cpp_standard()==
                                       configt::cppt::cpp_standardt::CPP03?"cpp03":
                                       configt::cppt::default_cpp_standard()==
                                       configt::cppt::cpp_standardt::CPP11?"cpp11":"") << ")\n"
    #ifdef _WIN32
    " --gcc                        use GCC as preprocessor\n"
    #endif
    " --no-arch                    don't set up an architecture\n"
    " --no-library                 disable built-in abstract C library\n"
    " --round-to-nearest           rounding towards nearest even (default)\n"
    " --round-to-plus-inf          rounding towards plus infinity\n"
    " --round-to-minus-inf         rounding towards minus infinity\n"
    " --round-to-zero              rounding towards zero\n"
    " --function name              set main function name\n"
    "\n"
    "Program representations:\n"
    " --show-parse-tree            show parse tree\n"
    " --show-symbol-table          show symbol table\n"
    " --show-goto-functions        show goto program\n"
    "\n"
    "Program instrumentation options:\n"
    " --bounds-check               enable array bounds checks\n"
    " --div-by-zero-check          enable division by zero checks\n"
    " --pointer-check              enable pointer checks\n"
    " --memory-leak-check          enable memory leak checks\n"
    " --signed-overflow-check      enable arithmetic over- and underflow checks\n"
    " --unsigned-overflow-check    enable arithmetic over- and underflow checks\n"
    " --float-overflow-check       check floating-point for +/-Inf\n"
    " --nan-check                  check floating-point for NaN\n"
    " --no-assertions              ignore user assertions\n"
    " --no-assumptions             ignore user assumptions\n"
    " --error-label label          check that label is unreachable\n"
    " --cover CC                   create test-suite with coverage criterion CC\n"
    " --mm MM                      memory consistency model for concurrent programs\n"
    "\n"
    "Java Bytecode frontend options:\n"
    " --classpath dir/jar          set the classpath\n"
    " --main-class class-name      set the name of the main class\n"
    "\n"
    "Semantic transformations:\n"
    " --nondet-static              add nondeterministic initialization of variables with static lifetime\n"
    "\n"
    "BMC options:\n"
    " --program-only               only show program expression\n"
    " --show-loops                 show the loops in the program\n"
    " --depth nr                   limit search depth\n"
    " --unwind nr                  unwind nr times\n"
    " --unwindset L:B,...          unwind loop L with a bound of B\n"
    "                              (use --show-loops to get the loop IDs)\n"
    " --show-vcc                   show the verification conditions\n"
    " --slice-formula              remove assignments unrelated to property\n"
    " --unwinding-assertions       generate unwinding assertions\n"
    " --partial-loops              permit paths with partial loops\n"
    " --no-pretty-names            do not simplify identifiers\n"
    " --graphml-cex filename       write the counterexample in GraphML format to filename\n"
    "\n"
    "Backend options:\n"
    " --dimacs                     generate CNF in DIMACS format\n"
    " --beautify                   beautify the counterexample (greedy heuristic)\n"
    " --smt1                       use default SMT1 solver (obsolete)\n"
    " --smt2                       use default SMT2 solver (Z3)\n"
    " --boolector                  use Boolector\n"
    " --mathsat                    use MathSAT\n"
    " --cvc4                       use CVC4\n"
    " --yices                      use Yices\n"
    " --z3                         use Z3\n"
    " --refine                     use refinement procedure (experimental)\n"
    " --pass                       use pass procedure (experimental)\n"
    " --outfile filename           output formula to given file\n"
    " --arrays-uf-never            never turn arrays into uninterpreted functions\n"
    " --arrays-uf-always           always turn arrays into uninterpreted functions\n"
    "\n"
    "Other options:\n"
    " --version                    show version and exit\n"
    " --xml-ui                     use XML-formatted output\n"
    " --xml-interface              bi-directional XML interface\n"
    " --json-ui                    use JSON-formatted output\n"
    "\n";
}<|MERGE_RESOLUTION|>--- conflicted
+++ resolved
@@ -917,15 +917,13 @@
 
     // remove returns, gcc vectors, complex
     remove_returns(symbol_table, goto_functions);
-
-
     remove_vector(symbol_table, goto_functions);
     remove_complex(symbol_table, goto_functions);
-
+    
     // add generic checks
     status() << "Generic Property Instrumentation" << eom;
     goto_check(ns, options, goto_functions);
-
+    
     // ignore default/user-specified initialization
     // of variables with static lifetime
     if(cmdline.isset("nondet-static"))
@@ -991,23 +989,6 @@
     remove_skip(goto_functions);
     goto_functions.update();
 
-<<<<<<< HEAD
-    // show it?
-    if(cmdline.isset("show-loops"))
-    {
-      show_loop_ids(get_ui(), goto_functions);
-      return true;
-    }
-
-    // show it?
-    if(cmdline.isset("show-goto-functions"))
-    {
-      namespacet ns(symbol_table);
-      show_goto_functions(ns, get_ui(), goto_functions);
-      return true;
-    }
-=======
->>>>>>> 0202011b
   }
 
   catch(const char *e)
