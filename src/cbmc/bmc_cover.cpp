/*******************************************************************\

Module: Test-Suite Generation

Author: Daniel Kroening, kroening@kroening.com

\*******************************************************************/

#include <iostream>

#include <util/time_stopping.h>
#include <util/xml.h>
#include <util/xml_expr.h>
#include <util/json.h>
#include <util/json_expr.h>

#include <solvers/prop/cover_goals.h>
#include <solvers/prop/literal_expr.h>

#include <goto-symex/build_goto_trace.h>
#include <goto-programs/xml_goto_trace.h>
#include <goto-programs/json_goto_trace.h>

#include "bmc.h"
#include "bv_cbmc.h"

/*******************************************************************\

   Class: bmc_covert

  Inputs:

 Outputs:

 Purpose:

\*******************************************************************/

class bmc_covert:
  public cover_goalst::observert,
  public messaget
{
public:
  class basic_blockst
  {
  public:
    explicit basic_blockst(const goto_programt &_goto_program)
    {
      bool next_is_target=true;
      unsigned block_count=0;

      forall_goto_program_instructions(it, _goto_program)
      {
        if(next_is_target || it->is_target())
          block_count++;
          
        block_map[it]=block_count;
        
        next_is_target=
          it->is_goto() || it->is_return() ||
          it->is_function_call() || it->is_assume();
      }
    }
    
    typedef std::map<goto_programt::const_targett, unsigned> block_mapt;
    block_mapt block_map;
    
    inline unsigned operator[](goto_programt::const_targett t)
    {
      return block_map[t];
    }
    
    void output(std::ostream &out)
    {
      for(const auto &b_it : block_map)
        out << b_it.first->source_location
            << " -> " << b_it.second
            << '\n';
    }
  };

  bmc_covert(
    const goto_functionst &_goto_functions,
    bmct &_bmc):
    goto_functions(_goto_functions), solver(_bmc.prop_conv), bmc(_bmc)
  {
  }
  
  bool operator()();

  virtual void goal_covered(const cover_goalst::goalt &);

  struct goalt
  {
    // a criterion is satisfied if _any_ instance is true
    struct instancet
    {
      symex_target_equationt::SSA_stepst::iterator step;
      literalt condition;
    };
    
    typedef std::vector<instancet> instancest;
    instancest instances;
    
    void add_instance(
      symex_target_equationt::SSA_stepst::iterator step,
      literalt condition)
    {
      instances.push_back(instancet());
      instances.back().step=step;
      instances.back().condition=condition;
    }
    
    std::string description;
    source_locationt source_location;
    
    // if satisified, we compute a goto_trace
    bool satisfied;
    goto_tracet goto_trace;
    
    goalt(
      const std::string &_description,
      const source_locationt &_source_location):
      description(_description),
      source_location(_source_location),
      satisfied(false)
    {
    }
    
    goalt():source_location(source_locationt::nil()),
            satisfied(false)
    {
    }
    
    exprt as_expr() const
    {
      std::vector<exprt> tmp;

      for(const auto &it : instances)
        tmp.push_back(literal_exprt(it.condition));

      return disjunction(tmp);
    }
  };
  
  inline irep_idt id(goto_programt::const_targett loc)
  {
    return loc->source_location.get_property_id();
  }

  typedef std::map<irep_idt, goalt> goal_mapt;
  goal_mapt goal_map;

protected:
  const goto_functionst &goto_functions;
  prop_convt &solver;
  bmct &bmc;

  void collect_conditions(const exprt &src, std::set<exprt> &dest);
};

/*******************************************************************\

Function: bmc_covert::goal_covered

  Inputs:

 Outputs:

 Purpose:

\*******************************************************************/

void bmc_covert::goal_covered(const cover_goalst::goalt &)
{
  for(auto &g_it : goal_map)
  {
    goalt &g=g_it.second;
    
    // covered already?
    if(g.satisfied) continue;
  
    // check whether satisfied
    for(const auto &c_it : g.instances)
    {
      literalt cond=c_it.condition;
      
      if(solver.l_get(cond).is_true())
      {
        status() << "Covered " << g.description << messaget::eom;
        g.satisfied=true;
        symex_target_equationt::SSA_stepst::iterator next=c_it.step;
        next++; // include the instruction itself
        build_goto_trace(bmc.equation, next, solver, bmc.ns, g.goto_trace);
        break;
      }
    }
  }
}

/*******************************************************************\

Function: bmc_covert::collect_conditions

  Inputs:

 Outputs:

 Purpose:

\*******************************************************************/

void bmc_covert::collect_conditions(const exprt &src, std::set<exprt> &dest)
{
  if(src.id()==ID_and || src.id()==ID_or ||
     src.id()==ID_not || src.id()==ID_implies)
  {
    forall_operands(it, src)
      collect_conditions(*it, dest);
  }
  else if(src.is_true())
  {
  }
  else
  {
    dest.insert(src); 
  }
}

/*******************************************************************\

Function: bmc_covert::operator()

  Inputs:

 Outputs:

 Purpose:

\*******************************************************************/

bool bmc_covert::operator()()
{
  status() << "Passing problem to " << solver.decision_procedure_text() << eom;

  solver.set_message_handler(get_message_handler());

  // stop the time
  absolute_timet sat_start=current_time();

  // Collect _all_ goals in `goal_map'.
  // This maps property IDs to 'goalt'
  forall_goto_functions(f_it, goto_functions)
  {
    basic_blockst basic_blocks(f_it->second.body);
    
    forall_goto_program_instructions(i_it, f_it->second.body)
    {
      if(i_it->is_assert())
        goal_map[id(i_it)]=
          goalt(
            id2string(i_it->source_location.get_comment()),
            i_it->source_location);
    }
  }

  for(auto & it : bmc.equation.SSA_steps)
    it.cond_literal=literalt(0, 0);
  
  // Do conversion to next solver layer
  
  bmc.do_conversion();
  
  //bmc.equation.output(std::cout);
  
  // get the conditions for these goals from formula
  // collect all 'instances' of the goals
  for(auto it = bmc.equation.SSA_steps.begin();
      it!=bmc.equation.SSA_steps.end();
      it++)
  {
    if(it->is_assert())
    {
      assert(it->source.pc->is_assert());
      exprt c=
        conjunction({
          literal_exprt(it->guard_literal),
          literal_exprt(!it->cond_literal) });
      literalt l_c=solver.convert(c);
      goal_map[id(it->source.pc)].add_instance(it, l_c);
    }
  }
  
  status() << "Aiming to cover " << goal_map.size() << " goal(s)" << eom;
  
  cover_goalst cover_goals(solver);
  
  cover_goals.register_observer(*this);
  
  for(const auto &it : goal_map)
  {
    literalt l=solver.convert(it.second.as_expr());
    cover_goals.add(l);
  }
  
  assert(cover_goals.size()==goal_map.size());

  status() << "Running " << solver.decision_procedure_text() << eom;

  cover_goals();  

  // output runtime

  {
    absolute_timet sat_stop=current_time();
    status() << "Runtime decision procedure: "
             << (sat_stop-sat_start) << "s" << eom;
  }
  
  // report
  unsigned goals_covered=0;
  switch(bmc.ui)
  {
    case ui_message_handlert::PLAIN:
    {
      status() << eom;
      status() << "** coverage results:" << eom;
      for(const auto & it : goal_map)
      {
        const goalt &goal=it.second;

        if(goal.satisfied) goals_covered++;

        status() << "[" << it.first << "]";

        if(goal.source_location.is_not_nil())
          status() << ' ' << goal.source_location;

        if(!goal.description.empty()) status() << ' ' << goal.description;

        status() << ": " << (goal.satisfied?"SATISFIED":"FAILED")
                 << eom;
      }
      status() << eom;
      status() << "** " << goals_covered
               << " of " << goal_map.size() << " covered ("
               << std::fixed << std::setw(1) << std::setprecision(1)
               << (goal_map.empty()?0.0:100.0*goals_covered/goal_map.size())
               << "%), using "
               << cover_goals.iterations() << " iteration"
               << (cover_goals.iterations()==1?"":"s")
               << eom;
      break;
    }
    case ui_message_handlert::XML_UI:
    {
      for(const auto & it : goal_map)
      {
        const goalt &goal=it.second;

        if(goal.satisfied) goals_covered++;

        xmlt xml_result("result");
        xml_result.set_attribute("goal", id2string(it.first));
        xml_result.set_attribute("description", goal.description);
        xml_result.set_attribute("status", goal.satisfied?"SATISFIED":"FAILED");

        if(goal.source_location.is_not_nil())
          xml_result.new_element()=xml(goal.source_location);

        if(goal.satisfied)
          convert(bmc.ns, goal.goto_trace, xml_result.new_element());

        std::cout << xml_result << "\n";
      }

      status() << eom;
      status() << "** " << goals_covered
               << " of " << goal_map.size() << " covered ("
               << std::fixed << std::setw(1) << std::setprecision(1)
               << (goal_map.empty()?0.0:100.0*goals_covered/goal_map.size())
               << "%), using "
               << cover_goals.iterations() << " iteration"
               << (cover_goals.iterations()==1?"":"s")
               << eom;
      break;
    }
    case ui_message_handlert::JSON_UI:
    {
      json_objectt json_result;
      json_arrayt &result_array=json_result["results"].make_array();
      for(const auto & it : goal_map)
      {
        const goalt &goal=it.second;

        if(goal.satisfied) goals_covered++;

        json_objectt &result=result_array.push_back().make_object();
        result["status"]=json_stringt(goal.satisfied?"satisfied":"failed");
        result["goal"]=json_stringt(id2string(it.first));
        result["description"]=json_stringt(goal.description);

        if(goal.source_location.is_not_nil())
          result["sourceLocation"]=json(goal.source_location);

        if(goal.satisfied)
        {
          jsont &json_trace=result["trace"];
          convert(bmc.ns, goal.goto_trace, json_trace);
        }
      }
      json_result["totalGoals"]=json_numbert(i2string(goal_map.size()));
      json_result["goalsCovered"]=json_numbert(i2string(goals_covered));
      std::cout << ",\n" << json_result;
      break;
    }
  }

<<<<<<< HEAD
  status() << eom;
  
  status() << "** " << goals_covered
           << " of " << goal_map.size() << " covered ("
           << std::fixed << std::setw(1) << std::setprecision(1)
           << (goal_map.empty()?100.0:100.0*goals_covered/goal_map.size())
           << "%), using "
           << cover_goals.iterations() << " iteration"
           << (cover_goals.iterations()==1?"":"s")
           << eom;
  
=======
>>>>>>> 04e6b849
  return false;
}

/*******************************************************************\

Function: bmct::cover

  Inputs:

 Outputs:

 Purpose: Try to cover all goals

\*******************************************************************/

bool bmct::cover(
  const goto_functionst &goto_functions,
  const std::string &criterion)
{
  bmc_covert bmc_cover(goto_functions, *this);
  bmc_cover.set_message_handler(get_message_handler());
  return bmc_cover();
}<|MERGE_RESOLUTION|>--- conflicted
+++ resolved
@@ -323,8 +323,8 @@
   {
     case ui_message_handlert::PLAIN:
     {
-      status() << eom;
-      status() << "** coverage results:" << eom;
+      status() << "\n** coverage results:" << eom;
+
       for(const auto & it : goal_map)
       {
         const goalt &goal=it.second;
@@ -341,15 +341,9 @@
         status() << ": " << (goal.satisfied?"SATISFIED":"FAILED")
                  << eom;
       }
-      status() << eom;
-      status() << "** " << goals_covered
-               << " of " << goal_map.size() << " covered ("
-               << std::fixed << std::setw(1) << std::setprecision(1)
-               << (goal_map.empty()?0.0:100.0*goals_covered/goal_map.size())
-               << "%), using "
-               << cover_goals.iterations() << " iteration"
-               << (cover_goals.iterations()==1?"":"s")
-               << eom;
+
+      status() << '\n';
+
       break;
     }
     case ui_message_handlert::XML_UI:
@@ -374,15 +368,6 @@
         std::cout << xml_result << "\n";
       }
 
-      status() << eom;
-      status() << "** " << goals_covered
-               << " of " << goal_map.size() << " covered ("
-               << std::fixed << std::setw(1) << std::setprecision(1)
-               << (goal_map.empty()?0.0:100.0*goals_covered/goal_map.size())
-               << "%), using "
-               << cover_goals.iterations() << " iteration"
-               << (cover_goals.iterations()==1?"":"s")
-               << eom;
       break;
     }
     case ui_message_handlert::JSON_UI:
@@ -416,9 +401,6 @@
     }
   }
 
-<<<<<<< HEAD
-  status() << eom;
-  
   status() << "** " << goals_covered
            << " of " << goal_map.size() << " covered ("
            << std::fixed << std::setw(1) << std::setprecision(1)
@@ -428,8 +410,6 @@
            << (cover_goals.iterations()==1?"":"s")
            << eom;
   
-=======
->>>>>>> 04e6b849
   return false;
 }
 
