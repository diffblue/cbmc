--- conflicted
+++ resolved
@@ -98,8 +98,6 @@
         number_of_paths++;
         continue;
       }
-<<<<<<< HEAD
-=======
 
       if(eager_infeasibility &&
          state.last_was_branch() &&
@@ -109,7 +107,6 @@
         number_of_paths++;
         continue;
       }
->>>>>>> 0202011b
       
       if(number_of_steps%1000==0)
       {
@@ -123,28 +120,17 @@
       if(state.get_instruction()->is_assert())
       {
         if(show_vcc)
-<<<<<<< HEAD
-          do_show_vcc(state, ns);
-        else
-        {
-          check_assertion(state, ns);
-=======
           do_show_vcc(state);
         else
         {
           check_assertion(state);
->>>>>>> 0202011b
           
           // all assertions failed?
           if(number_of_failed_properties==property_map.size())
             break;
         }
       }
-<<<<<<< HEAD
-      
-=======
-
->>>>>>> 0202011b
+
       // execute
       path_symex(state, tmp_queue);
       
